from github import Github

import pandas as pd
import networkx as nx
from pyvis.network import Network
from itertools import combinations
import yaml
import re
import sys, os

from neo4j import GraphDatabase
from git import Repo

from .hierarchical_graph import HierarchicalGraphBuilder
from .semantic_clustering import SemanticClustering
from .pr_function_collector import extract_changed_functions_from_pr


class KnowledgeGraphBuilder():

    git = None
    repository = None

    pr_function_data = []
    pr_file_data = []

    def __init__(self, github_token=None, hugging_face_token=None):
        self.git = Github(github_token) if github_token else Github()
        self.hugging_face_token = hugging_face_token

    def build_knowledge_graph(
        self, 
        repo_name: str, 
        graph_type: str = "CFG", 
        num_of_PRs: int = 0, 
        done_prs: list = None,
        create_embedding: bool = False, 
        repo_path_modifier: str = None,
        URI: str = None,
        user: str = None,
        password: str = None,
        developer_mode: str | None = None,  # None (default) to preserve behavior; or 'commit_authors', 'pr_authors', 'contributors'
        max_commits: int = 200  # used when developer_mode == 'commit_authors'
    ):
        """
        Builds a knowledge graph from the given repository.
        
        :param repo_name: Name of the repository. Must match the format "owner/repo_name", as it is used for github API calls.
        :param graph_type (optional): Type of subgraph to build. Can be "CFG" (Control Flow Graph) or "AST" (Abstract Syntax Tree). Default is "CFG".
        :param num_of_PRs (optional): Number of pull requests to retrieve in detail. Defaults to 0 (all).
        :param create_embedding (optional): Whether to create embeddings for the nodes. Defaults to False.
        :param repo_path_modifier (optional): Path modifier for the repository for cases when only a subfolder is meant to be parsed.
        :param URI (optional): URI for the Neo4J data saving.
        :param user (optional): Username for the Neo4J data saving.
        :param password (optional): Password for the Neo4J data saving.
        :param developer_mode (optional): If provided, extracts developer nodes and edges.
               Options: 'commit_authors' (map commits -> files -> functions),
                        'pr_authors' (map PR authors -> changed functions),
                        'contributors' (contributors only; no edges unless PR mapping is available).
        :param max_commits (optional): Max commits scanned when developer_mode='commit_authors'.
        :return: By defult, it returns a dictionary containing nodes, edges, imports, and other parts of the hierarchical graph. If the URI, user and password data is given, it saves it into a Neo4J database.
        """

        # Clone repository
        repo_path = self.__clone_github_repo(repo_name)
        if repo_path_modifier:
            repo_path = repo_path + '/' + repo_path_modifier if repo_path_modifier[0] != '/' else repo_path + repo_path_modifier
            repo_path = repo_path if repo_path[-1] == '/' else repo_path + '/'

        # Initialize repository
        self.repository = self.git.get_repo(repo_name)

        # Build hierarchical graph (CG + CFG/AST)
        hg = HierarchicalGraphBuilder()
        (
            cg_nodes,
            cg_edges,
            sg_nodes,
            sg_edges,
            hier_1,
            hier_2,
            imports,
            function_version_nodes,
            version_edges,
            functionversion_function_edges,
        ) = hg.create_hierarchical_graph(
            repo_path,
            graph_type=graph_type,
            create_embedding=create_embedding
        )

        
        # Get repository issues, pull requests, artifacts and actions
        cluster_nodes, cluster_edges = self.__cluster_function_nodes(cg_nodes)
        issues = self.__get_repo_issues(self.repository)
        print('Issues scraped.')
        prs, pr_edges = self.__get_repo_PRs(self.repository, cg_nodes, num_of_PRs=num_of_PRs, done_prs=done_prs)
        print('PRs scraped.')
        artifacts = self.__get_repo_CI_artifacts(self.repository)
        print('Artifacts scraped.')
        actions = self.__get_repo_actions()
        print('Actions scraped.')
        imports, imp_edges = self.__create_import_edges(imports, cg_nodes)
        print('Imports and import edges created.')
        issue_to_pr_edges = self.__get_issue_to_pr_edges(issues, prs)
        print('Issue to PR edges created.')
        
        developers_df = pd.DataFrame(columns=['ID', 'dev_name', 'dev_email', 'dev_full'])
        dev_edges_df = pd.DataFrame(columns=['source', 'target'])  # developer -> function

        if developer_mode:
            try:
                if developer_mode == 'commit_authors':
                    dev_nodes, dev_edges_raw = self.__get_developers_from_commits(self.repository, cg_nodes, max_commits=max_commits)
                    # normalize columns
                    if not dev_nodes.empty:
                        dev_nodes = dev_nodes.rename(columns={'dev_id': 'ID'})
                        dev_nodes['ID'] = dev_nodes['ID'].astype(int)
                    if not dev_edges_raw.empty:
                        dev_edges_df = dev_edges_raw.rename(columns={'dev_id': 'source', 'func_id': 'target'})
                elif developer_mode == 'pr_authors':
                    dev_nodes, dev_edges_raw = self.__get_repo_developers_github(self.repository, prs, pr_edges)
                    if not dev_nodes.empty:
                        dev_nodes = dev_nodes.rename(columns={'dev_id': 'ID'})
                        dev_nodes['ID'] = dev_nodes['ID'].astype(int)
                    if not dev_edges_raw.empty:
                        dev_edges_df = dev_edges_raw.rename(columns={'dev_id': 'source', 'func_id': 'target'})
                elif developer_mode == 'contributors':
                    dev_nodes, dev_edges_raw = self.__get_repo_developers_github(self.repository, None, None)
                    if not dev_nodes.empty:
                        dev_nodes = dev_nodes.rename(columns={'dev_id': 'ID'})
                        dev_nodes['ID'] = dev_nodes['ID'].astype(int)
                    # no edges unless PR mapping was available
                else:
                    print(f"Unknown developer_mode '{developer_mode}', skipping developer extraction.")
                    dev_nodes = pd.DataFrame()
                    dev_edges_raw = pd.DataFrame()
                developers_df = dev_nodes if not dev_nodes.empty else developers_df
                if not dev_edges_df.empty and 'commit_sha' in dev_edges_df.columns:
                    # keep commit_sha as property but not required; leave as-is
                    pass
            except Exception as e:
                print(f"Developer extraction failed ({developer_mode}): {e}")


        cg_nodes, cg_edges, sg_nodes, sg_edges, imports, imp_edges, hier_1, hier_2 = self.__format_dfs(cg_nodes, cg_edges, sg_nodes, sg_edges, imports, imp_edges, hier_1, hier_2)

        


        self.knowledge_graph = {
            "function_nodes": cg_nodes,
            "function_edges": cg_edges,
            "subgraph_nodes": sg_nodes,
            "subgraph_edges": sg_edges,
            "subgraph_function_edges": hier_1,
            "function_subgraph_edges": hier_2,
            "import_nodes": imports,
            "import_function_edges": imp_edges,
            "pr_nodes": prs,
            "pr_function_edges": pr_edges,
            "issue_nodes": issues,
            "issue_pr_edges": issue_to_pr_edges,
            "artifacts": artifacts,
            "actions": actions,
            "cluster_nodes": cluster_nodes,
            "cluster_function_edges": cluster_edges,
<<<<<<< HEAD
            "function_version_nodes": function_version_nodes,
            "version_edges": version_edges,
            "functionversion_function_edges": functionversion_function_edges,
=======
            "developer_node": developers_df,
            "developer_function_edges": dev_edges_df
>>>>>>> 2074df98
        }
        
        if developer_mode and not developers_df.empty:
            self.knowledge_graph["developer_nodes"] = developers_df

        if developer_mode and not dev_edges_df.empty:
            # Ensure correct dtype
            for col in ('source', 'target'):
                if col in dev_edges_df.columns:
                    dev_edges_df[col] = pd.to_numeric(dev_edges_df[col], errors='coerce').astype('Int64')
            dev_edges_df = dev_edges_df.dropna(subset=['source', 'target']).astype({'source':'int','target':'int'}).reset_index(drop=True)
            self.knowledge_graph["developer_function_edges"] = dev_edges_df

        if URI and user and password:
            self.store_knowledge_graph_in_neo4j(URI, user, password, self.knowledge_graph)

        else:
            return self.knowledge_graph



    def visualize_graph(self, knowledge_graph=None, show_subgraph_nodes=False, save_path="./graph.html"):
        """
        Create a HTML visualizaiton of the graph with the `visualize_graph` function. NOTE: for large graphs, it is advised to only plot a fraction of the nodes, othervise the visualization might not render properly. Parameters:
        :param repograph: The dictionary containing the created repository graph.
        :param show_subgraph_nodes (optional): Whether to plot the subgraph (CFG or AST) nodes. Defaults to False.
        :param save_path (optional): The file path to save the visualization. Defaults to "filtered_graph.html".
        """


        if knowledge_graph is None:
            knowledge_graph = self.knowledge_graph

        G = nx.Graph()

        # ---------------- Nodes ----------------

        # Add call graph nodes (functions)
        for _, row in knowledge_graph['function_nodes'].iterrows():
            node_id = f"F_{row['ID']}"
            label = f"[F] {row['combinedName']}"
            G.add_node(node_id, label=label, title=label, color="#1a70aa")  # blue

        # Add structure graph nodes
        if show_subgraph_nodes:
            for _, row in knowledge_graph['subgraph_nodes'].iterrows():
                node_id = f"S_{row['ID']}"
                label = f"[S] {row['code'][:25]}..." if len(row['code']) > 25 else f"[S] {row['code']}"
                G.add_node(node_id, label=label, title=label, color="#33a02c")  # green

        # Add import nodes
        for _, row in knowledge_graph['import_nodes'].iterrows():
            node_id = f"I_{row['ID']}"
            label = f"[I] {row['import_name']} as {row['import_as_name']}"
            G.add_node(node_id, label=label, title=label, color="#b12ad3")  # green

        # Add PR nodes
        for _, row in knowledge_graph['issue_nodes'].iterrows():
            node_id = f"ISSUE_{row['ID']}"
            label = f"[IS] {row['issue_title'][:25]}..." if len(row['issue_title']) > 25 else f"[IS] {row['issue_title']}"
            G.add_node(node_id, label=label, title=label, color="#e31a1c")

         # Add developer nodes (NEW)
        if 'developer_nodes' in knowledge_graph:
            for _, row in knowledge_graph['developer_nodes'].iterrows():
                node_id = f"DEV_{row['ID']}"
                label = f"[DEV] {row.get('dev_name', row['ID'])}"
                G.add_node(node_id, label=label, title=label, color="#ff9800")  # orange

        # ---------------- Edges ----------------

        # Add call edges
        for _, row in knowledge_graph['function_edges'].iterrows():
            source = f"F_{row['source'].astype(int)}"
            target = f"F_{row['target'].astype(int)}"
            if source in G.nodes and target in G.nodes:
                G.add_edge(source, target, color="#a6cee3")  # light blue

        if show_subgraph_nodes:
            # Add structure edges
            for _, row in knowledge_graph['subgraph_edges'].iterrows():
                source = f"S_{row['source'].astype(int)}"
                target = f"S_{row['target'].astype(int)}"
                if source in G.nodes and target in G.nodes:
                    G.add_edge(source, target, color="#b2df8a")  # light green

            # Add hierarchy edges (function -> structure)
            for _, row in knowledge_graph['subgraph_function_edges'].iterrows():
                source = f"S_{row['source'].astype(int)}"
                target = f"F_{row['target'].astype(int)}"
                if source in G.nodes and target in G.nodes:
                    G.add_edge(source, target, color="#21c795", dashes=True)

            for _, row in knowledge_graph['function_subgraph_edges'].iterrows():
                source = f"F_{row['source'].astype(int)}"
                target = f"S_{row['target'].astype(int)}"
                if source in G.nodes and target in G.nodes:
                    G.add_edge(source, target, color="#21c795", dashes=True)

        # Add import edges
        for _, row in knowledge_graph['import_function_edges'].iterrows():
            source = f"I_{row['source'].astype(int)}"
            target = f"F_{row['target'].astype(int)}"
            if source in G.nodes and target in G.nodes:
                G.add_edge(source, target, color="#bd75cf", dashes=True)

        # Add PR edges
        for _, row in knowledge_graph['pr_function_edges'].iterrows():
            source = f"F_{int(round(row['sourrce']))}"
            target = f"F_{int(round(row['target']))}"
            if source in G.nodes and target in G.nodes:
                G.add_edge(source, target, color="#02096b", dashes=True, label= f"PR#{row['pr_number']} - {row['pr_title'][:25]}...")

        # Add issue to PR function edges
        for _, row in knowledge_graph['issue_pr_edges'].iterrows():
            source = f"ISSUE_{int(row['source'])}"
            target = f"F_{int(row['target'])}"
            if source in G.nodes and target in G.nodes:
                G.add_edge(source, target, color="#860000", dashes=True, label=f"Linked to PR#{row['pr_number']}")
        
        
        if 'developer_function_edges' in knowledge_graph:
            for _, row in knowledge_graph['developer_function_edges'].iterrows():
                source = f"DEV_{int(row['source'])}"
                target = f"F_{int(row['target'])}"
                if source in G.nodes and target in G.nodes:
                    G.add_edge(source, target, color="#ff9800", dashes=True, title="Developer → Function")

        # Visualize with pyvis
        net = Network(height='1000px', width='100%', notebook=False, directed=False)
        net.from_nx(G)
        net.force_atlas_2based()
        net.save_graph(f'./{save_path}')
        print(f"Filtered sklearn graph. visualization saved to {save_path}")
        return G

    

    def store_knowledge_graph_in_neo4j(self, uri, user, password, knowledge_graph):
        driver = GraphDatabase.driver(uri, auth=(user, password))

        with driver.session() as session:
            session.run("MATCH (n) DETACH DELETE n")

            # Load nodes with global id
            for key, df in knowledge_graph.items():
                if key.endswith("_nodes"):
                    label = key.replace("_nodes", "").upper()

                    if "id" in df.columns:
                        df["id"] = df["id"].astype(int)
                    elif "ID" in df.columns:
                        df["ID"] = df["ID"].astype(int)

                    for _, row in df.iterrows():
                        props = {}
                        for k, v in row.items():
                            # Csak NaN float-ot szűrjük ki, minden más marad
                            if not (isinstance(v, float) and pd.isna(v)):
                                props[k] = v

                        local_id = props.get("id") or props.get("ID")
                        if local_id is None:
                            raise ValueError(f"A(z) {label} node-nak nincs id mezője.")

                        props["global_id"] = f"{label}:{local_id}"

                        session.run(
                            f"CREATE (n:{label} $props)",
                            props=props
                        )

            # Load edges
            for key, df in knowledge_graph.items():
                if key.endswith("_edges"):
                    rel_type = key.replace("_edges", "").upper()

                    # Determine source and target node labels based on the key
                    parts = key.replace("_edges", "").split("_")
                    if len(parts) == 1:
                        src_label = tgt_label = parts[0].upper()
                    elif len(parts) == 2:
                        src_label, tgt_label = parts[0].upper(), parts[1].upper()
                    else:
                        raise ValueError(f"Nem tudom értelmezni az edge nevet: {key}")

                    df["source"] = df["source"].astype(int)
                    df["target"] = df["target"].astype(int)

                    for _, row in df.iterrows():
                        start_id = f"{src_label}:{row['source']}"
                        end_id = f"{tgt_label}:{row['target']}"
                        edge_props = {k: v for k, v in row.items() if k not in ["source", "target"] and pd.notna(v)}

                        session.run(
                            f"""
                            MATCH (a:{src_label} {{global_id: $start_id}}),
                                (b:{tgt_label} {{global_id: $end_id}})
                            CREATE (a)-[r:{rel_type} $props]->(b)
                            """,
                            start_id=start_id,
                            end_id=end_id,
                            props=edge_props
                        )

        driver.close()



    # ---------------------------------------------------------------
    #                     Private Methods
    # ---------------------------------------------------------------

    def __clone_github_repo(self, repo_identifier: str, target_dir: str = "./repos"):
        """
        Clones a GitHub repository.
        :param repo_identifier: The repository identifier (e.g., "torvalds/linux").
        :param target_dir: The directory where the repository will be cloned.
        :return: The local path of the cloned repository.
        """

        # Repo URL összeállítása
        url = f"https://github.com/{repo_identifier}.git"

        # Lokális könyvtár előkészítése
        repo_name = repo_identifier.split("/")[-1]
        local_path = os.path.join(target_dir, repo_name)

        os.makedirs(target_dir, exist_ok=True)

        if os.path.exists(local_path):
            print(f"Repo already exists here: {local_path}")
        else:
            print(f"Cloning: {url} -> {local_path}")
            Repo.clone_from(url, local_path)

        return local_path





    def __get_repo_issues(self, repo, labels=["bug"]):
        """
        Retrieves issues from the repository.
        
        :param repo: The repository object.
        :return: A list of issues.
        """

        # Get open issues
        open_issues_df = self.__get_issue_from_git(repo, labels, issue_state='open')

        # Get closed issues
        closed_issues_df = self.__get_issue_from_git(repo, labels, issue_state='closed')

        issues_df = pd.concat([open_issues_df, closed_issues_df], ignore_index=True)
        return issues_df
    

    def __get_issue_from_git(self, repo, labels, issue_state):

        issues = repo.get_issues(state=issue_state, sort='created', direction='desc', labels=labels)

        data = []

        for issue in issues:
            issue_number = issue.number
            issue_title = issue.title
            issue_body = issue.body if issue.body else ""
            issue_labels = [label.name for label in issue.labels]
            issue_state = issue.state

            data.append({
                "ID": issue_number,
                "issue_title": issue_title,
                "issue_body": issue_body,
                "issue_labels": issue_labels,
                "issue_state": issue_state
            })

        issues_df = pd.DataFrame(data)

        return issues_df





    def __get_repo_PRs(self, repo, cg_nodes, num_of_PRs, done_prs):
        """
        Retrieves pull requests from the repository and saves details to a DataFrame.
        
        :param repo: The repository object.
        :param num_of_PRs: Number of pull requests to retrieve. Defaults to 5. 0 means all PRs.
        :return: DataFrame with PR file change details.
        """

        # ---------------- Open Pull Requests ----------------

        df_open, changed_functions_df_open = self.__get_PR_from_git(repo, num_of_PRs, 'open', done_prs)

        # ---------------- Closed Pull Requests ----------------

        df_closed, changed_functions_df_closed = self.__get_PR_from_git(repo, num_of_PRs, 'closed', done_prs)


        PR_df = pd.concat([df_open, df_closed], ignore_index=True).reset_index(drop=True)
        changed_functions_df = pd.concat([changed_functions_df_open, changed_functions_df_closed], ignore_index=True).reset_index(drop=True)

        # String formatting
        changed_functions_df['file_path'] = changed_functions_df['file_path'].str.replace(r'\\', '/', regex=True)
        cg_nodes['function_location'] = (
            cg_nodes['function_location']
            .str.replace(r'\\', '/', regex=True)
            .str.replace('./repos/', '', regex=False)
            .str.split('/')
            .str[1:]
            .str.join('/')
        )
        changed_functions_df = changed_functions_df.merge(cg_nodes[['func_id', 'combinedName', 'function_location']], left_on=['file_path','class_and_function'], right_on=['function_location', 'combinedName'], how='left')
        changed_functions_df = changed_functions_df[['pr_number', 'func_id']].dropna().reset_index(drop=True).rename(columns={'pr_number': 'source', 'func_id': 'target'})

        PR_df = PR_df.rename(columns={
            'pr_number': 'ID'
        })
        PR_df = PR_df[['ID', 'pr_title', 'pr_body', 'pr_open']].drop_duplicates().reset_index(drop=True)

        return PR_df, changed_functions_df
    

    def __get_PR_from_git(self, repo, num_of_PRs: int, PR_state: str, done_prs: list):

        pulls = repo.get_pulls(state=PR_state, sort='created', direction='desc')

        changed_functions = []
        data = []

        num_pulls = 0

        for pull in pulls:

            if done_prs and pull.number in done_prs:
                continue

            pr = repo.get_pull(pull.number)
            pr_number = pr.number
            pr_title = pr.title
            pr_body = pr.body if pr.body else ""

            try:
                changed = extract_changed_functions_from_pr(pr)
                for fn in changed:
                    file_path, class_and_function = fn.split(":", 1) if fn else ("", "")
                    changed_functions.append({
                        "pr_number": pr_number,
                        "pr_title": pr_title,
                        "pr_body": pr_body,
                        "pr_open": PR_state == 'open',
                        "file_path": file_path,
                        "class_and_function": class_and_function
                    })
                    self.pr_function_data.append({
                        "pr_number": pr_number,
                        "pr_title": pr_title,
                        "pr_body": pr_body,
                        "pr_open": PR_state == 'open',
                        "file_path": file_path,
                        "class_and_function": class_and_function
                    })
            except:
                print("Warning: Could not extract changed functions from PR #", pr_number)
                continue

            files = pr.get_files()
            for f in files:
                data.append({
                    "pr_number": pr_number,
                    "pr_title": pr_title,
                    "pr_body": pr_body,
                    "pr_open": PR_state == 'open',
                    "filename": f.filename,
                    "status": f.status,
                    "additions": f.additions,
                    "deletions": f.deletions
                })
                self.pr_file_data.append({
                    "pr_number": pr_number,
                    "pr_title": pr_title,
                    "pr_body": pr_body,
                    "pr_open": PR_state == 'open',
                    "filename": f.filename,
                    "status": f.status,
                    "additions": f.additions,
                    "deletions": f.deletions
                })
            
            num_pulls += 1
            if num_of_PRs > 0:
                if num_pulls >= num_of_PRs:
                    break

        PR_df = pd.DataFrame(data)
        changed_functions_df = pd.DataFrame(changed_functions)

        return PR_df, changed_functions_df





    def __get_repo_CI_artifacts(self, repo):
        """
        Retrieves CI artifacts from the repository.
        
        :param repo: The repository object.
        :return: A list of CI artifacts.
        """
        artifacts = repo.get_artifacts()
        data = []

        for artifact in artifacts:
            data.append({
                "ID": artifact.id,
                "artifact_name": artifact.name,
                "artifact_size": artifact.size_in_bytes,
                "created_at": artifact.created_at,
                "updated_at": artifact.updated_at
            })

        artifacts_df = pd.DataFrame(data)
        return artifacts_df





    def __get_repo_actions(self):
        
        workflow_data = []

        for wf in self.repository.get_workflows():
            try:
                content = self.repository.get_contents(wf.path)
                yaml_text = content.decoded_content.decode()
                wf_yaml = yaml.safe_load(yaml_text)

                name = wf.name
                path = wf.path
                trigger = list(wf_yaml.get("on", {}).keys()) if isinstance(wf_yaml.get("on"), dict) else wf_yaml.get("on")
                jobs = wf_yaml.get("jobs", {})

                used_actions = set()
                platforms = set()

                for job_id, job_data in jobs.items():
                    if isinstance(job_data, dict):
                        runs_on = job_data.get("runs-on")
                        if runs_on:
                            if isinstance(runs_on, list):
                                platforms.update(runs_on)
                            else:
                                platforms.add(runs_on)

                        steps = job_data.get("steps", [])
                        for step in steps:
                            if isinstance(step, dict):
                                uses = step.get("uses")
                                if uses:
                                    used_actions.add(uses)

                workflow_data.append({
                    "name": name,
                    "path": path,
                    "triggers": trigger,
                    "platforms": list(platforms),
                    "actions_used": list(used_actions)
                })

            except Exception as e:
                print(f"Hiba a(z) {wf.name} feldolgozásakor: {e}")

        actions_df = pd.DataFrame(workflow_data)

        return actions_df





    def __create_import_edges(self, import_df, cg_nodes):
        """
        Creates edges for imports in the graph.
        
        :param imports: DataFrame containing import details.
        :return: DataFrame with import edges.
        """
        imports_grouped = (
            import_df.groupby(['name', 'from', 'as_name'])['file_id']
            .apply(lambda x: list(set(x)))
            .reset_index()
        )

        imports_grouped.insert(0, 'import_id', range(1, len(imports_grouped)+1))

        imports = imports_grouped.rename(columns={'name': 'import_name', 'from': 'import_from', 'as_name': 'import_as_name', 'file_id': 'import_file_ids'})

        imp_edges = imports[['import_id', 'import_file_ids']].explode('import_file_ids')
        imp_edges = imp_edges.rename(columns={'import_file_ids': 'file_id'})

        imp_edges = imp_edges.merge(cg_nodes[['func_id', 'file_id']], on='file_id', how='left')
        imp_edges = imp_edges[['import_id', 'func_id']].dropna().reset_index(drop=True).rename(columns={'import_id': 'source', 'func_id': 'target'})

        return imports, imp_edges





    def __cluster_function_nodes(self, cg_nodes):
        """
        Clusters function nodes based on their names using semantic clustering.
        
        :param cg_nodes: DataFrame containing call graph nodes.
        :return: DataFrame with clustered function nodes.
        """
        sc = SemanticClustering(hugging_face_token=self.hugging_face_token)
        cluster_df = sc.cluster_text(cg_nodes, 'combinedName', max_clusters=50)

        # Create edges for the clusters
        cluster_df = cluster_df.merge(cg_nodes[['func_id', 'combinedName']], left_on='original', right_on='combinedName', how='left')

        cluster_nodes = cluster_df[['cluster', 'cluster_summary']].drop_duplicates().rename(columns={'cluster': 'ID', 'cluster_summary': 'summary'})
        cluster_nodes['ID'] = cluster_nodes['ID'].astype(int) + 1
        cluster_edges = cluster_df[['cluster', 'func_id']].drop_duplicates().rename(columns={'cluster': 'source', 'func_id': 'target'})

        return cluster_nodes, cluster_edges





    def __get_issue_to_pr_edges(self, issue_df, pr_df):

        # Issue to PR edges
        linked_issues = []

        for pr_number in pr_df['ID'].drop_duplicates().tolist():
            linked_issue_nums = self.__get_linked_issues(pr_number)
            linked_issues.append({
                'pr_number': pr_number,
                'linked_issues': linked_issue_nums
            })

        issue_to_pr_edges = self.__validated_linked_issues_to_dataframe(
            linked_issues,
            issue_df['ID'].tolist()
        )

        issue_to_pr_edges = issue_to_pr_edges.rename(columns={
            'issue_number': 'source',
            'pr_number': 'target'
        })

        return issue_to_pr_edges

    def __extract_issue_references(self, text):
        """
        Extract issue numbers from a text like #123
        """
        return list(set(map(int, re.findall(r'#(\d+)', text or ""))))

    def __get_linked_issues(self, pr_number):
        """
        Get all issues mentioned in the pull request body or comments
        """
        pr = self.repository.get_pull(pr_number)
        linked_issue_numbers = set()

        # PR leírásban keres issue hivatkozásokat
        linked_issue_numbers.update(self.__extract_issue_references(pr.body))

        # PR kommentjeiben is keres
        for comment in pr.get_issue_comments():
            linked_issue_numbers.update(self.__extract_issue_references(comment.body))
        
        return list(linked_issue_numbers)

    def __validated_linked_issues_to_dataframe(self, linked_issues_data, existing_issue_numbers):
        existing_set = set(existing_issue_numbers)
        records = []

        for item in linked_issues_data:
            pr_number = item['pr_number']

            for issue_number in item['linked_issues']:
                if issue_number in existing_set:
                    records.append({
                        'issue_number': issue_number,
                        'pr_number': pr_number,
                    })

        return pd.DataFrame(records)



    def __get_repo_developers_github(self, repo, pr_nodes=None, pr_function_edges=None):
        """Retrieve contributors and optionally map PR authors to changed functions.
        Returns: (developers_df with dev_id,dev_name,dev_email,dev_full,
                dev_edges_df with dev_id,func_id[,pr_number])
        """
        data = []
        dev_id_counter = 1
        login_to_dev_id = {}

        # Collect contributors
        try:
            for contributor in repo.get_contributors():
                dev_id = dev_id_counter
                login_to_dev_id[contributor.login] = dev_id
                data.append({
                    'dev_id': dev_id,
                    'dev_name': contributor.login,
                    'dev_email': getattr(contributor, 'email', '') or '',
                    'dev_full': contributor.name if contributor.name else contributor.login
                })
                dev_id_counter += 1
        except Exception as e:
            print(f"Failed to fetch contributors: {e}")

        developers_df = pd.DataFrame(data) if data else pd.DataFrame(columns=['dev_id', 'dev_name', 'dev_email', 'dev_full'])

        # If PR + function mapping provided, create edges: PR author -> function(s)
        dev_edges_df = pd.DataFrame(columns=['dev_id', 'func_id', 'pr_number'])
        if pr_nodes is not None and pr_function_edges is not None and not pr_nodes.empty and not pr_function_edges.empty:
            # Build PR -> author map
            pr_author = {}
            try:
                for pr_id in pr_nodes['ID'].dropna().astype(int).unique().tolist():
                    try:
                        pr = repo.get_pull(int(pr_id))
                        login = pr.user.login if pr.user else None
                        if login:
                            if login not in login_to_dev_id:
                                login_to_dev_id[login] = dev_id_counter
                                developers_df = pd.concat([developers_df, pd.DataFrame([{
                                    'dev_id': dev_id_counter,
                                    'dev_name': login,
                                    'dev_email': getattr(pr.user, 'email', '') or '',
                                    'dev_full': getattr(pr.user, 'name', login) or login
                                }])], ignore_index=True)
                                dev_id_counter += 1
                            pr_author[int(pr_id)] = login_to_dev_id[login]
                    except Exception as pe:
                        print(f"Warning: could not fetch PR#{pr_id}: {pe}")
            except Exception as e:
                print(f"Failed to map PR authors: {e}")

            # Join PR->func with PR->dev
            tmp = pr_function_edges[['source', 'target']].dropna().copy()
            if not tmp.empty:
                tmp['dev_id'] = tmp['source'].astype(int).map(pr_author)
                tmp = tmp[tmp['dev_id'].notna()]
                tmp = tmp.rename(columns={'target': 'func_id', 'source': 'pr_number'})
                dev_edges_df = tmp[['dev_id', 'func_id', 'pr_number']].drop_duplicates().reset_index(drop=True)

        return developers_df, dev_edges_df

    def __get_developers_from_commits(self, repo, cg_nodes, max_commits=None):
        """Collect developers and function edges from individual commit authors.
        :param repo: GitHub repo
        :param cg_nodes: DataFrame of function nodes (must include file_id, func_id, function_location)
        :param max_commits: Limit number of commits scanned (None = all)
        :return: developers_df (dev_id,...), dev_edges_df (dev_id, func_id, commit_sha)
        """
        # Map filename -> file_ids
        temp_nodes = cg_nodes.copy()
        temp_nodes['filename_only'] = temp_nodes['function_location'].apply(lambda p: os.path.basename(str(p)) if isinstance(p, str) else None)
        filename_map = temp_nodes.groupby('filename_only')['file_id'].apply(lambda x: list(set(x))).to_dict()
        file_to_funcs = temp_nodes.groupby('file_id')['func_id'].apply(list).to_dict()

        # Iterate commits
        commit_list = []
        try:
            commits = repo.get_commits()
            count = 0
            for c in commits:
                if max_commits is not None and count >= max_commits:
                    break
                commit_list.append(c)
                count += 1
        except Exception as e:
            print(f"Error fetching commits: {e}")

        dev_records = {}
        edge_rows = []
        dev_id_counter = 1

        for commit in commit_list:
            author_login = commit.author.login if commit.author else None
            if not author_login:
                continue
            if author_login not in dev_records:
                dev_records[author_login] = {
                    'dev_id': dev_id_counter,
                    'dev_name': author_login,
                    'dev_email': getattr(commit.author, 'email', '') if commit.author else '',
                    'dev_full': getattr(commit.author, 'name', author_login) if commit.author else author_login
                }
                dev_id_counter += 1
            # fetch detailed commit to get files
            try:
                detailed = repo.get_commit(commit.sha)
                for f in detailed.files:
                    filename_only = os.path.basename(f.filename)
                    file_ids = filename_map.get(filename_only, [])
                    for file_id in file_ids:
                        func_ids = file_to_funcs.get(file_id, [])
                        for func_id in func_ids:
                            edge_rows.append({
                                'dev_id': dev_records[author_login]['dev_id'],
                                'func_id': func_id,
                                'commit_sha': commit.sha
                            })
            except Exception as e:
                print(f"Failed to process commit {commit.sha}: {e}")
                continue

        developers_df = pd.DataFrame(list(dev_records.values())) if dev_records else pd.DataFrame(columns=['dev_id', 'dev_name', 'dev_email', 'dev_full'])
        dev_edges_df = pd.DataFrame(edge_rows).drop_duplicates().reset_index(drop=True) if edge_rows else pd.DataFrame(columns=['dev_id', 'func_id', 'commit_sha'])
        return developers_df, dev_edges_df
    

    def __format_dfs(self, cg_nodes, cg_edges, sg_nodes, sg_edges, imports, imp_edges, hier_1, hier_2):
        """
        Formats the DataFrames for the knowledge graph.

        :param cg_nodes: DataFrame containing call graph nodes.
        :param sg_nodes: DataFrame containing semantic graph nodes.
        :param imports: DataFrame containing import edges.
        :return: Formatted DataFrames.
        """
        cg_nodes = cg_nodes.rename(columns={'func_id': 'ID'})
        cg_edges = cg_edges.rename(columns={'source_id': 'source', 'target_id': 'target'})
        sg_nodes = sg_nodes.rename(columns={'node_id': 'ID'})
        sg_edges = sg_edges.rename(columns={'source_id': 'source', 'target_id': 'target'})
        imports = imports.rename(columns={'import_id': 'ID'})
        imp_edges = imp_edges.rename(columns={'import_id': 'source', 'func_id': 'target'})

        hier_1 = hier_1.rename(columns={'source_id': 'source', 'target_id': 'target'})
        hier_2 = hier_2.rename(columns={'source_id': 'source', 'target_id': 'target'})

        cg_nodes['class_name'] = cg_nodes['combinedName'].apply(lambda x: x.split(".")[0] if "." in x else "")
        cg_nodes['function_name'] = cg_nodes['combinedName'].apply(lambda x: x.split(".")[1] if "." in x else x)

        cg_nodes['docstring'] = cg_nodes['docstring'].fillna("")

        return cg_nodes, cg_edges, sg_nodes, sg_edges, imports, imp_edges, hier_1, hier_2<|MERGE_RESOLUTION|>--- conflicted
+++ resolved
@@ -165,14 +165,11 @@
             "actions": actions,
             "cluster_nodes": cluster_nodes,
             "cluster_function_edges": cluster_edges,
-<<<<<<< HEAD
             "function_version_nodes": function_version_nodes,
             "version_edges": version_edges,
             "functionversion_function_edges": functionversion_function_edges,
-=======
             "developer_node": developers_df,
             "developer_function_edges": dev_edges_df
->>>>>>> 2074df98
         }
         
         if developer_mode and not developers_df.empty:
