from github import Github

import pandas as pd
import networkx as nx
from pyvis.network import Network
from itertools import combinations
import yaml
import re
import sys, os

from neo4j import GraphDatabase
from git import Repo

from .hierarchical_graph import HierarchicalGraphBuilder
from .semantic_clustering import SemanticClustering
from .pr_function_collector import extract_changed_functions_from_pr

from package.adapters import LanguageAstAdapterRegistry


class KnowledgeGraphBuilder():

    git = None
    repository = None

    pr_function_data = []
    pr_file_data = []

    def __init__(self, github_token=None, hugging_face_token=None):
        self.git = Github(github_token) if github_token else Github()
        self.hugging_face_token = hugging_face_token

    def build_knowledge_graph(
        self, 
        repo_name: str, 
        graph_type: str = "CFG", 
        num_of_PRs: int = 0, 
        done_prs: list = None,
        create_embedding: bool = False, 
        repo_path_modifier: str = None,
        URI: str = None,
        user: str = None,
        password: str = None,
        project_language: str | None = None,
        developer_mode: str | None = None,  # None (default) to preserve behavior; or 'commit_authors', 'pr_authors', 'contributors'
        max_commits: int = 200  # used when developer_mode == 'commit_authors'
    ):
        """
        Builds a knowledge graph from the given repository.
        
        :param repo_name: Name of the repository. Must match the format "owner/repo_name", as it is used for github API calls.
        :param graph_type (optional): Type of subgraph to build. Can be "CFG" (Control Flow Graph) or "AST" (Abstract Syntax Tree). Default is "CFG".
        :param num_of_PRs (optional): Number of pull requests to retrieve in detail. Defaults to 0 (all).
        :param create_embedding (optional): Whether to create embeddings for the nodes. Defaults to False.
        :param repo_path_modifier (optional): Path modifier for the repository for cases when only a subfolder is meant to be parsed.
        :param URI (optional): URI for the Neo4J data saving.
        :param user (optional): Username for the Neo4J data saving.
        :param password (optional): Password for the Neo4J data saving.
        :param developer_mode (optional): If provided, extracts developer nodes and edges.
               Options: 'commit_authors' (map commits -> files -> functions),
                        'pr_authors' (map PR authors -> changed functions),
                        'contributors' (contributors only; no edges unless PR mapping is available).
        :param max_commits (optional): Max commits scanned when developer_mode='commit_authors'.
        :return: By defult, it returns a dictionary containing nodes, edges, imports, and other parts of the hierarchical graph. If the URI, user and password data is given, it saves it into a Neo4J database.
        """

        # Clone repository
        repo_path = self.__clone_github_repo(repo_name)
        if repo_path_modifier:
            repo_path = repo_path + '/' + repo_path_modifier if repo_path_modifier[0] != '/' else repo_path + repo_path_modifier
            repo_path = repo_path if repo_path[-1] == '/' else repo_path + '/'

        # Initialize repository
        self.repository = self.git.get_repo(repo_name)

        # Build hierarchical graph (CG + CFG/AST)        
        hg = HierarchicalGraphBuilder()
        (
            cg_nodes,
            cg_edges,
            sg_nodes,
            sg_edges,
            hier_1,
            hier_2,
            imports,
            function_version_nodes,
            version_edges,
            functionversion_function_edges,
        ) = hg.create_hierarchical_graph(
            repo_path,
            graph_type=graph_type,
            create_embedding=create_embedding,
            project_language=project_language
        )

        
        # Get repository issues, pull requests, artifacts and actions
<<<<<<< HEAD
        if create_embedding:
            cluster_nodes, cluster_edges = self.__cluster_function_nodes(cg_nodes)
            print('Function nodes clustered.')
        else:
            # Skip clustering
            cluster_nodes = pd.DataFrame(columns=['ID', 'summary'])
            cluster_edges = pd.DataFrame(columns=['source', 'target'])
            print('Clustering skipped (create_embedding=False).')
        """
        print('Skipping GitHub data (issues, PRs, artifacts, actions).')
        issues = pd.DataFrame(columns=['ID', 'issue_title', 'issue_body', 'issue_labels', 'issue_state'])
        prs = pd.DataFrame(columns=['ID', 'pr_title', 'pr_body', 'pr_open'])
        pr_edges = pd.DataFrame(columns=['source', 'target'])
        artifacts = pd.DataFrame(columns=['ID', 'artifact_name', 'artifact_size', 'created_at', 'updated_at'])
        actions = pd.DataFrame(columns=['name', 'path', 'triggers', 'platforms', 'actions_used'])
        issue_to_pr_edges = pd.DataFrame(columns=['source', 'target'])   
        """ 
=======
        cluster_nodes, cluster_edges = self.__cluster_function_nodes(cg_nodes)
        ensemble_cluster_nodes, ensemble_cluster_edges = self.__create_ensemble_clusters(cg_edges, cg_nodes, cluster_nodes) 
>>>>>>> 266d5040
        issues = self.__get_repo_issues(self.repository)
        print('Issues scraped.')
        prs, pr_edges = self.__get_repo_PRs(self.repository, cg_nodes, num_of_PRs=num_of_PRs, done_prs=done_prs)
        print('PRs scraped.')
        artifacts = self.__get_repo_CI_artifacts(self.repository)
        print('Artifacts scraped.')
        actions = self.__get_repo_actions()
        print('Actions scraped.')
       
       
        issue_to_pr_edges = self.__get_issue_to_pr_edges(issues, prs)
        print('Issue to PR edges created.')
        
        developers_df = pd.DataFrame(columns=['ID', 'dev_name', 'dev_email', 'dev_full'])
        dev_edges_df = pd.DataFrame(columns=['source', 'target'])  # developer -> function

        if developer_mode:
            try:
                if developer_mode == 'commit_authors':
                    dev_nodes, dev_edges_raw = self.__get_developers_from_commits(self.repository, cg_nodes, max_commits=max_commits)
                    # normalize columns
                    if not dev_nodes.empty:
                        dev_nodes = dev_nodes.rename(columns={'dev_id': 'ID'})
                        dev_nodes['ID'] = dev_nodes['ID'].astype(int)
                    if not dev_edges_raw.empty:
                        dev_edges_df = dev_edges_raw.rename(columns={'dev_id': 'source', 'func_id': 'target'})
                elif developer_mode == 'pr_authors':
                    dev_nodes, dev_edges_raw = self.__get_repo_developers_github(self.repository, prs, pr_edges)
                    if not dev_nodes.empty:
                        dev_nodes = dev_nodes.rename(columns={'dev_id': 'ID'})
                        dev_nodes['ID'] = dev_nodes['ID'].astype(int)
                    if not dev_edges_raw.empty:
                        dev_edges_df = dev_edges_raw.rename(columns={'dev_id': 'source', 'func_id': 'target'})
                elif developer_mode == 'contributors':
                    dev_nodes, dev_edges_raw = self.__get_repo_developers_github(self.repository, None, None)
                    if not dev_nodes.empty:
                        dev_nodes = dev_nodes.rename(columns={'dev_id': 'ID'})
                        dev_nodes['ID'] = dev_nodes['ID'].astype(int)
                    # no edges unless PR mapping was available
                else:
                    print(f"Unknown developer_mode '{developer_mode}', skipping developer extraction.")
                    dev_nodes = pd.DataFrame()
                    dev_edges_raw = pd.DataFrame()
                developers_df = dev_nodes if not dev_nodes.empty else developers_df
                if not dev_edges_df.empty and 'commit_sha' in dev_edges_df.columns:
                    # keep commit_sha as property but not required; leave as-is
                    pass
            except Exception as e:
                print(f"Developer extraction failed ({developer_mode}): {e}")


        # todo remove cpp specific import_edge_creation after demo
        if project_language == "cpp":
            adapter_class = LanguageAstAdapterRegistry.get_adapter(project_language)
            adapter = adapter_class()
            imports, imp_edges = adapter.create_import_edges(imports, cg_nodes)
        else:
            imports, imp_edges = self.__create_import_edges(imports, cg_nodes)
        cg_nodes, cg_edges, sg_nodes, sg_edges, imports, imp_edges, hier_1, hier_2 = self.__format_dfs(cg_nodes, cg_edges, sg_nodes, sg_edges, imports, imp_edges, hier_1, hier_2)

        self.knowledge_graph = {
            "function_nodes": cg_nodes,
            "function_edges": cg_edges,
            "subgraph_nodes": sg_nodes,
            "subgraph_edges": sg_edges,
            "subgraph_function_edges": hier_1,
            "function_subgraph_edges": hier_2,
            "import_nodes": imports,
            "import_function_edges": imp_edges,
            "pr_nodes": prs,
            "pr_function_edges": pr_edges,
            "issue_nodes": issues,
            "issue_pr_edges": issue_to_pr_edges,
            "artifacts": artifacts,
            "actions": actions,
            "cluster_nodes": cluster_nodes,
            "cluster_function_edges": cluster_edges,
<<<<<<< HEAD
            "function_version_nodes": function_version_nodes,
            "version_edges": version_edges,
            "functionversion_function_edges": functionversion_function_edges,
            "developer_node": developers_df,
            "developer_function_edges": dev_edges_df
=======
            "cluster_ensemble_nodes": ensemble_cluster_nodes,
            "cluster_ensemble_edges": ensemble_cluster_edges
>>>>>>> 266d5040
        }
        
        if developer_mode and not developers_df.empty:
            self.knowledge_graph["developer_nodes"] = developers_df

        if developer_mode and not dev_edges_df.empty:
            # Ensure correct dtype
            for col in ('source', 'target'):
                if col in dev_edges_df.columns:
                    dev_edges_df[col] = pd.to_numeric(dev_edges_df[col], errors='coerce').astype('Int64')
            dev_edges_df = dev_edges_df.dropna(subset=['source', 'target']).astype({'source':'int','target':'int'}).reset_index(drop=True)
            self.knowledge_graph["developer_function_edges"] = dev_edges_df

        if URI and user and password:
            self.store_knowledge_graph_in_neo4j(URI, user, password, self.knowledge_graph)

        else:
            return self.knowledge_graph



    def visualize_graph(self, knowledge_graph=None, show_subgraph_nodes=False, save_path="./graph.html"):
        """
        Create a HTML visualizaiton of the graph with the `visualize_graph` function. NOTE: for large graphs, it is advised to only plot a fraction of the nodes, othervise the visualization might not render properly. Parameters:
        :param repograph: The dictionary containing the created repository graph.
        :param show_subgraph_nodes (optional): Whether to plot the subgraph (CFG or AST) nodes. Defaults to False.
        :param save_path (optional): The file path to save the visualization. Defaults to "filtered_graph.html".
        """


        if knowledge_graph is None:
            knowledge_graph = self.knowledge_graph

        G = nx.Graph()

        # ---------------- Nodes ----------------

        # Add call graph nodes (functions)
        for _, row in knowledge_graph['function_nodes'].iterrows():
            node_id = f"F_{row['ID']}"
            label = f"[F] {row['combinedName']}"
            G.add_node(node_id, label=label, title=label, color="#1a70aa")  # blue

        # Add structure graph nodes
        if show_subgraph_nodes:
            for _, row in knowledge_graph['subgraph_nodes'].iterrows():
                node_id = f"S_{row['ID']}"
                label = f"[S] {row['code'][:25]}..." if len(row['code']) > 25 else f"[S] {row['code']}"
                G.add_node(node_id, label=label, title=label, color="#33a02c")  # green

        # Add import nodes
        for _, row in knowledge_graph['import_nodes'].iterrows():
            node_id = f"I_{row['ID']}"
            label = f"[I] {row['import_name']} as {row['import_as_name']}"
            G.add_node(node_id, label=label, title=label, color="#b12ad3")  # green

        # Add PR nodes
        for _, row in knowledge_graph['issue_nodes'].iterrows():
            node_id = f"ISSUE_{row['ID']}"
            label = f"[IS] {row['issue_title'][:25]}..." if len(row['issue_title']) > 25 else f"[IS] {row['issue_title']}"
            G.add_node(node_id, label=label, title=label, color="#e31a1c")

         # Add developer nodes (NEW)
        if 'developer_nodes' in knowledge_graph:
            for _, row in knowledge_graph['developer_nodes'].iterrows():
                node_id = f"DEV_{row['ID']}"
                label = f"[DEV] {row.get('dev_name', row['ID'])}"
                G.add_node(node_id, label=label, title=label, color="#ff9800")  # orange

        # ---------------- Edges ----------------

        # Add call edges
        for _, row in knowledge_graph['function_edges'].iterrows():
            source = f"F_{row['source'].astype(int)}"
            target = f"F_{row['target'].astype(int)}"
            if source in G.nodes and target in G.nodes:
                G.add_edge(source, target, color="#a6cee3")  # light blue

        if show_subgraph_nodes:
            # Add structure edges
            for _, row in knowledge_graph['subgraph_edges'].iterrows():
                source = f"S_{row['source'].astype(int)}"
                target = f"S_{row['target'].astype(int)}"
                if source in G.nodes and target in G.nodes:
                    G.add_edge(source, target, color="#b2df8a")  # light green

            # Add hierarchy edges (function -> structure)
            for _, row in knowledge_graph['subgraph_function_edges'].iterrows():
                source = f"S_{row['source'].astype(int)}"
                target = f"F_{row['target'].astype(int)}"
                if source in G.nodes and target in G.nodes:
                    G.add_edge(source, target, color="#21c795", dashes=True)

            for _, row in knowledge_graph['function_subgraph_edges'].iterrows():
                source = f"F_{row['source'].astype(int)}"
                target = f"S_{row['target'].astype(int)}"
                if source in G.nodes and target in G.nodes:
                    G.add_edge(source, target, color="#21c795", dashes=True)

        # Add import edges
        for _, row in knowledge_graph['import_function_edges'].iterrows():
            source = f"I_{row['source'].astype(int)}"
            target = f"F_{row['target'].astype(int)}"
            if source in G.nodes and target in G.nodes:
                G.add_edge(source, target, color="#bd75cf", dashes=True)

        # Add PR edges
        for _, row in knowledge_graph['pr_function_edges'].iterrows():
            source = f"F_{int(round(row['sourrce']))}"
            target = f"F_{int(round(row['target']))}"
            if source in G.nodes and target in G.nodes:
                G.add_edge(source, target, color="#02096b", dashes=True, label= f"PR#{row['pr_number']} - {row['pr_title'][:25]}...")

        # Add issue to PR function edges
        for _, row in knowledge_graph['issue_pr_edges'].iterrows():
            source = f"ISSUE_{int(row['source'])}"
            target = f"F_{int(row['target'])}"
            if source in G.nodes and target in G.nodes:
                G.add_edge(source, target, color="#860000", dashes=True, label=f"Linked to PR#{row['pr_number']}")
        
        
        if 'developer_function_edges' in knowledge_graph:
            for _, row in knowledge_graph['developer_function_edges'].iterrows():
                source = f"DEV_{int(row['source'])}"
                target = f"F_{int(row['target'])}"
                if source in G.nodes and target in G.nodes:
                    G.add_edge(source, target, color="#ff9800", dashes=True, title="Developer → Function")

        # Visualize with pyvis
        net = Network(height='1000px', width='100%', notebook=False, directed=False)
        net.from_nx(G)
        net.force_atlas_2based()
        net.save_graph(f'./{save_path}')
        print(f"Filtered sklearn graph. visualization saved to {save_path}")
        return G

    

    def store_knowledge_graph_in_neo4j(self, uri, user, password, knowledge_graph):
        driver = GraphDatabase.driver(uri, auth=(user, password))

        with driver.session() as session:
            session.run("MATCH (n) DETACH DELETE n")

            # Load nodes with global id
            for key, df in knowledge_graph.items():
                if key.endswith("_nodes"):
                    label = key.replace("_nodes", "").upper()

                    if "id" in df.columns:
                        df["id"] = df["id"].astype(int)
                    elif "ID" in df.columns:
                        df["ID"] = df["ID"].astype(int)

                    for _, row in df.iterrows():
                        props = {}
                        for k, v in row.items():
                            # Csak NaN float-ot szűrjük ki, minden más marad
                            if not (isinstance(v, float) and pd.isna(v)):
                                props[k] = v

                        local_id = props.get("id") or props.get("ID")
                        if local_id is None:
                            raise ValueError(f"A(z) {label} node-nak nincs id mezője.")

                        props["global_id"] = f"{label}:{local_id}"

                        session.run(
                            f"CREATE (n:{label} $props)",
                            props=props
                        )

            # Load edges
            for key, df in knowledge_graph.items():
                if key.endswith("_edges"):
                    if df.empty or 'source' not in df.columns or 'target' not in df.columns:
                        continue
                    rel_type = key.replace("_edges", "").upper()

                    # Determine source and target node labels based on the key
                    parts = key.replace("_edges", "").split("_")
                    if len(parts) == 1:
                        src_label = tgt_label = parts[0].upper()
                    elif len(parts) == 2:
                        src_label, tgt_label = parts[0].upper(), parts[1].upper()
                    else:
                        raise ValueError(f"Nem tudom értelmezni az edge nevet: {key}")

                    df["source"] = df["source"].astype(int)
                    df["target"] = df["target"].astype(int)

                    for _, row in df.iterrows():
                        start_id = f"{src_label}:{row['source']}"
                        end_id = f"{tgt_label}:{row['target']}"
                        edge_props = {k: v for k, v in row.items() if k not in ["source", "target"] and pd.notna(v)}

                        session.run(
                            f"""
                            MATCH (a:{src_label} {{global_id: $start_id}}),
                                (b:{tgt_label} {{global_id: $end_id}})
                            CREATE (a)-[r:{rel_type} $props]->(b)
                            """,
                            start_id=start_id,
                            end_id=end_id,
                            props=edge_props
                        )

        driver.close()



    # ---------------------------------------------------------------
    #                     Private Methods
    # ---------------------------------------------------------------

    def __clone_github_repo(self, repo_identifier: str, target_dir: str = "./repos"):
        """
        Clones a GitHub repository.
        :param repo_identifier: The repository identifier (e.g., "torvalds/linux").
        :param target_dir: The directory where the repository will be cloned.
        :return: The local path of the cloned repository.
        """

        # Repo URL összeállítása
        url = f"https://github.com/{repo_identifier}.git"

        # Lokális könyvtár előkészítése
        repo_name = repo_identifier.split("/")[-1]
        local_path = os.path.join(target_dir, repo_name)

        os.makedirs(target_dir, exist_ok=True)

        if os.path.exists(local_path):
            print(f"Repo already exists here: {local_path}")
        else:
            print(f"Cloning: {url} -> {local_path}")
            Repo.clone_from(url, local_path)

        return local_path





    def __get_repo_issues(self, repo, labels=["bug"]):
        """
        Retrieves issues from the repository.
        
        :param repo: The repository object.
        :return: A list of issues.
        """

        # Get open issues
        open_issues_df = self.__get_issue_from_git(repo, labels, issue_state='open')

        # Get closed issues
        closed_issues_df = self.__get_issue_from_git(repo, labels, issue_state='closed')

        issues_df = pd.concat([open_issues_df, closed_issues_df], ignore_index=True)
        return issues_df
    

    def __get_issue_from_git(self, repo, labels, issue_state):

        issues = repo.get_issues(state=issue_state, sort='created', direction='desc', labels=labels)

        data = []

        for issue in issues:
            issue_number = issue.number
            issue_title = issue.title
            issue_body = issue.body if issue.body else ""
            issue_labels = [label.name for label in issue.labels]
            issue_state = issue.state

            data.append({
                "ID": issue_number,
                "issue_title": issue_title,
                "issue_body": issue_body,
                "issue_labels": issue_labels,
                "issue_state": issue_state
            })

        issues_df = pd.DataFrame(data)

        return issues_df





    def __get_repo_PRs(self, repo, cg_nodes, num_of_PRs, done_prs):
        """
        Retrieves pull requests from the repository and saves details to a DataFrame.
        
        :param repo: The repository object.
        :param num_of_PRs: Number of pull requests to retrieve. Defaults to 5. 0 means all PRs.
        :return: DataFrame with PR file change details.
        """

        # ---------------- Open Pull Requests ----------------

        df_open, changed_functions_df_open = self.__get_PR_from_git(repo, num_of_PRs, 'open', done_prs)

        # ---------------- Closed Pull Requests ----------------

        df_closed, changed_functions_df_closed = self.__get_PR_from_git(repo, num_of_PRs, 'closed', done_prs)


        PR_df = pd.concat([df_open, df_closed], ignore_index=True).reset_index(drop=True)
        changed_functions_df = pd.concat([changed_functions_df_open, changed_functions_df_closed], ignore_index=True).reset_index(drop=True)

        # handle repositories without pr-s
        if changed_functions_df.empty:
            PR_df = PR_df.rename(columns={'pr_number': 'ID'})
            PR_df = PR_df[['ID', 'pr_title', 'pr_body', 'pr_open']].drop_duplicates().reset_index(drop=True) if not PR_df.empty else pd.DataFrame(columns=['ID', 'pr_title', 'pr_body', 'pr_open'])
            return PR_df, pd.DataFrame(columns=['source', 'target'])

        # String formatting
        changed_functions_df['file_path'] = changed_functions_df['file_path'].str.replace(r'\\', '/', regex=True)
        cg_nodes['function_location'] = (
            cg_nodes['function_location']
            .str.replace(r'\\', '/', regex=True)
            .str.replace('./repos/', '', regex=False)
            .str.split('/')
            .str[1:]
            .str.join('/')
        )
        changed_functions_df = changed_functions_df.merge(cg_nodes[['func_id', 'combinedName', 'function_location']], left_on=['file_path','class_and_function'], right_on=['function_location', 'combinedName'], how='left')
        changed_functions_df = changed_functions_df[['pr_number', 'func_id']].dropna().reset_index(drop=True).rename(columns={'pr_number': 'source', 'func_id': 'target'})

        PR_df = PR_df.rename(columns={
            'pr_number': 'ID'
        })
        PR_df = PR_df[['ID', 'pr_title', 'pr_body', 'pr_open']].drop_duplicates().reset_index(drop=True)

        return PR_df, changed_functions_df
    

    def __get_PR_from_git(self, repo, num_of_PRs: int, PR_state: str, done_prs: list):

        pulls = repo.get_pulls(state=PR_state, sort='created', direction='desc')

        changed_functions = []
        data = []

        num_pulls = 0

        for pull in pulls:

            if done_prs and pull.number in done_prs:
                continue

            pr = repo.get_pull(pull.number)
            pr_number = pr.number
            pr_title = pr.title
            pr_body = pr.body if pr.body else ""

            try:
                changed = extract_changed_functions_from_pr(pr)
                for fn in changed:
                    file_path, class_and_function = fn.split(":", 1) if fn else ("", "")
                    changed_functions.append({
                        "pr_number": pr_number,
                        "pr_title": pr_title,
                        "pr_body": pr_body,
                        "pr_open": PR_state == 'open',
                        "file_path": file_path,
                        "class_and_function": class_and_function
                    })
                    self.pr_function_data.append({
                        "pr_number": pr_number,
                        "pr_title": pr_title,
                        "pr_body": pr_body,
                        "pr_open": PR_state == 'open',
                        "file_path": file_path,
                        "class_and_function": class_and_function
                    })
            except:
                print("Warning: Could not extract changed functions from PR #", pr_number)
                continue

            files = pr.get_files()
            for f in files:
                data.append({
                    "pr_number": pr_number,
                    "pr_title": pr_title,
                    "pr_body": pr_body,
                    "pr_open": PR_state == 'open',
                    "filename": f.filename,
                    "status": f.status,
                    "additions": f.additions,
                    "deletions": f.deletions
                })
                self.pr_file_data.append({
                    "pr_number": pr_number,
                    "pr_title": pr_title,
                    "pr_body": pr_body,
                    "pr_open": PR_state == 'open',
                    "filename": f.filename,
                    "status": f.status,
                    "additions": f.additions,
                    "deletions": f.deletions
                })
            
            num_pulls += 1
            if num_of_PRs > 0:
                if num_pulls >= num_of_PRs:
                    break

        PR_df = pd.DataFrame(data)
        changed_functions_df = pd.DataFrame(changed_functions)

        return PR_df, changed_functions_df





    def __get_repo_CI_artifacts(self, repo):
        """
        Retrieves CI artifacts from the repository.
        
        :param repo: The repository object.
        :return: A list of CI artifacts.
        """
        artifacts = repo.get_artifacts()
        data = []

        for artifact in artifacts:
            data.append({
                "ID": artifact.id,
                "artifact_name": artifact.name,
                "artifact_size": artifact.size_in_bytes,
                "created_at": artifact.created_at,
                "updated_at": artifact.updated_at
            })

        artifacts_df = pd.DataFrame(data)
        return artifacts_df





    def __get_repo_actions(self):
        
        workflow_data = []

        for wf in self.repository.get_workflows():
            try:
                content = self.repository.get_contents(wf.path)
                yaml_text = content.decoded_content.decode()
                wf_yaml = yaml.safe_load(yaml_text)

                name = wf.name
                path = wf.path
                trigger = list(wf_yaml.get("on", {}).keys()) if isinstance(wf_yaml.get("on"), dict) else wf_yaml.get("on")
                jobs = wf_yaml.get("jobs", {})

                used_actions = set()
                platforms = set()

                for job_id, job_data in jobs.items():
                    if isinstance(job_data, dict):
                        runs_on = job_data.get("runs-on")
                        if runs_on:
                            if isinstance(runs_on, list):
                                platforms.update(runs_on)
                            else:
                                platforms.add(runs_on)

                        steps = job_data.get("steps", [])
                        for step in steps:
                            if isinstance(step, dict):
                                uses = step.get("uses")
                                if uses:
                                    used_actions.add(uses)

                workflow_data.append({
                    "name": name,
                    "path": path,
                    "triggers": trigger,
                    "platforms": list(platforms),
                    "actions_used": list(used_actions)
                })

            except Exception as e:
                print(f"Hiba a(z) {wf.name} feldolgozásakor: {e}")

        actions_df = pd.DataFrame(workflow_data)

        return actions_df



    def __create_import_edges(self, import_df, cg_nodes):
        """
        Creates edges for imports in the graph.
        
        :param imports: DataFrame containing import details.
        :return: DataFrame with import edges.
        """
        imports_grouped = (
            import_df.groupby(['name', 'from', 'as_name'])['file_id']
            .apply(lambda x: list(set(x)))
            .reset_index()
        )

        imports_grouped.insert(0, 'import_id', range(1, len(imports_grouped)+1))

        imports = imports_grouped.rename(columns={'name': 'import_name', 'from': 'import_from', 'as_name': 'import_as_name', 'file_id': 'import_file_ids'})

        imp_edges = imports[['import_id', 'import_file_ids']].explode('import_file_ids')
        imp_edges = imp_edges.rename(columns={'import_file_ids': 'file_id'})

        imp_edges = imp_edges.merge(cg_nodes[['func_id', 'file_id']], on='file_id', how='left')
        imp_edges = imp_edges[['import_id', 'func_id']].dropna().reset_index(drop=True).rename(columns={'import_id': 'source', 'func_id': 'target'})

        return imports, imp_edges



    def __cluster_function_nodes(self, cg_nodes):
        """
        Clusters function nodes based on their names using semantic clustering.
        
        :param cg_nodes: DataFrame containing call graph nodes.
        :return: DataFrame with clustered function nodes.
        """
        sc = SemanticClustering(hugging_face_token=self.hugging_face_token)
        cluster_df = sc.cluster_text(cg_nodes, 'combinedName', max_clusters=50)

        # Create edges for the clusters
        cluster_df = cluster_df.merge(cg_nodes[['func_id', 'combinedName']], left_on='original', right_on='combinedName', how='left')

        cluster_nodes = cluster_df[['cluster', 'cluster_summary']].drop_duplicates().rename(columns={'cluster': 'ID', 'cluster_summary': 'summary'})
        cluster_nodes['ID'] = cluster_nodes['ID'].astype(int) + 1
        cluster_edges = cluster_df[['cluster', 'func_id']].drop_duplicates().rename(columns={'cluster': 'source', 'func_id': 'target'})

        return cluster_nodes, cluster_edges
    
    
    def __create_ensemble_clusters(self, cg_edges, cg_nodes, semantic_clusters):
        """
        Creates ensemble clusters by combining semantic and algorithmic clustering methods,
        and adds a short textual summary for each resulting cluster.

        :param cg_edges: DataFrame containing call graph edges.
        :param cg_nodes: DataFrame containing call graph nodes.
        :param semantic_clusters: DataFrame containing semantic clusters (with summaries).
        :return: DataFrame with ensemble clustered nodes and edges, including summaries.
        """
        sc = SemanticClustering(hugging_face_token=self.hugging_face_token)
        
        # Step 1: Apply graph-based algorithmic clustering
        algorithmic_clusters = sc.apply_clustering_methods(cg_edges, cg_nodes)
        
        # Step 2: Combine algorithmic + semantic clusters into ensemble clusters
        ensemble_cluster_nodes = sc.ensemble(algorithmic_clusters, semantic_clusters)
        ensemble_cluster_edges = sc.agreement_graph(semantic_clusters, algorithmic_clusters)
        
        # Step 3: Generate textual summaries for the ensemble clusters
        # ------------------------------------------------------------
        # Merge ensemble nodes back to get representative function names
        merged_df = ensemble_cluster_nodes.merge(
            cg_nodes[['func_id', 'combinedName']], on='func_id', how='left'
        )

        # Create a prompt for each ensemble cluster
        prompts = []
        for cluster_id in merged_df['cluster'].unique():
            cluster_funcs = merged_df[merged_df['cluster'] == cluster_id]['combinedName'].dropna().tolist()
            sample_funcs = "; ".join(cluster_funcs[:50])
            prompt = (
                f"These function names belong to one ensemble cluster:\n{sample_funcs}\n\n"
                f"Write a concise one-sentence summary describing what these functions might have in common."
            )
            prompts.append((cluster_id, prompt))

        # Use your existing text-generation pipeline
        responses = sc.pipe(
            [p for _, p in prompts],
            max_new_tokens=50,
            temperature=0.3,
            batch_size=16
        )

        # Map responses to clusters
        cluster_summaries = {}
        for (cluster_id, prompt), resp in zip(prompts, responses):
            summary = resp[0]["generated_text"].replace(prompt, "").strip()
            cluster_summaries[cluster_id] = summary

        # Add summaries to ensemble_cluster_nodes
        ensemble_cluster_nodes['cluster_summary'] = ensemble_cluster_nodes['cluster'].map(cluster_summaries)

        return ensemble_cluster_nodes, ensemble_cluster_edges


    def __get_issue_to_pr_edges(self, issue_df, pr_df):
        
        if issue_df.empty or 'ID' not in issue_df.columns or pr_df.empty or 'ID' not in pr_df.columns:
                return pd.DataFrame(columns=['source', 'target'])

        # Issue to PR edges
        linked_issues = []

        for pr_number in pr_df['ID'].drop_duplicates().tolist():
            linked_issue_nums = self.__get_linked_issues(pr_number)
            linked_issues.append({
                'pr_number': pr_number,
                'linked_issues': linked_issue_nums
            })

        issue_to_pr_edges = self.__validated_linked_issues_to_dataframe(
            linked_issues,
            issue_df['ID'].tolist()
        )

        issue_to_pr_edges = issue_to_pr_edges.rename(columns={
            'issue_number': 'source',
            'pr_number': 'target'
        })

        return issue_to_pr_edges

    def __extract_issue_references(self, text):
        """
        Extract issue numbers from a text like #123
        """
        return list(set(map(int, re.findall(r'#(\d+)', text or ""))))

    def __get_linked_issues(self, pr_number):
        """
        Get all issues mentioned in the pull request body or comments
        """
        pr = self.repository.get_pull(pr_number)
        linked_issue_numbers = set()

        # PR leírásban keres issue hivatkozásokat
        linked_issue_numbers.update(self.__extract_issue_references(pr.body))

        # PR kommentjeiben is keres
        for comment in pr.get_issue_comments():
            linked_issue_numbers.update(self.__extract_issue_references(comment.body))
        
        return list(linked_issue_numbers)

    def __validated_linked_issues_to_dataframe(self, linked_issues_data, existing_issue_numbers):
        existing_set = set(existing_issue_numbers)
        records = []

        for item in linked_issues_data:
            pr_number = item['pr_number']

            for issue_number in item['linked_issues']:
                if issue_number in existing_set:
                    records.append({
                        'issue_number': issue_number,
                        'pr_number': pr_number,
                    })

        return pd.DataFrame(records, columns=['issue_number', 'pr_number'])



    def __get_repo_developers_github(self, repo, pr_nodes=None, pr_function_edges=None):
        """Retrieve contributors and optionally map PR authors to changed functions.
        Returns: (developers_df with dev_id,dev_name,dev_email,dev_full,
                dev_edges_df with dev_id,func_id[,pr_number])
        """
        data = []
        dev_id_counter = 1
        login_to_dev_id = {}

        # Collect contributors
        try:
            for contributor in repo.get_contributors():
                dev_id = dev_id_counter
                login_to_dev_id[contributor.login] = dev_id
                data.append({
                    'dev_id': dev_id,
                    'dev_name': contributor.login,
                    'dev_email': getattr(contributor, 'email', '') or '',
                    'dev_full': contributor.name if contributor.name else contributor.login
                })
                dev_id_counter += 1
        except Exception as e:
            print(f"Failed to fetch contributors: {e}")

        developers_df = pd.DataFrame(data) if data else pd.DataFrame(columns=['dev_id', 'dev_name', 'dev_email', 'dev_full'])

        # If PR + function mapping provided, create edges: PR author -> function(s)
        dev_edges_df = pd.DataFrame(columns=['dev_id', 'func_id', 'pr_number'])
        if pr_nodes is not None and pr_function_edges is not None and not pr_nodes.empty and not pr_function_edges.empty:
            # Build PR -> author map
            pr_author = {}
            try:
                for pr_id in pr_nodes['ID'].dropna().astype(int).unique().tolist():
                    try:
                        pr = repo.get_pull(int(pr_id))
                        login = pr.user.login if pr.user else None
                        if login:
                            if login not in login_to_dev_id:
                                login_to_dev_id[login] = dev_id_counter
                                developers_df = pd.concat([developers_df, pd.DataFrame([{
                                    'dev_id': dev_id_counter,
                                    'dev_name': login,
                                    'dev_email': getattr(pr.user, 'email', '') or '',
                                    'dev_full': getattr(pr.user, 'name', login) or login
                                }])], ignore_index=True)
                                dev_id_counter += 1
                            pr_author[int(pr_id)] = login_to_dev_id[login]
                    except Exception as pe:
                        print(f"Warning: could not fetch PR#{pr_id}: {pe}")
            except Exception as e:
                print(f"Failed to map PR authors: {e}")

            # Join PR->func with PR->dev
            tmp = pr_function_edges[['source', 'target']].dropna().copy()
            if not tmp.empty:
                tmp['dev_id'] = tmp['source'].astype(int).map(pr_author)
                tmp = tmp[tmp['dev_id'].notna()]
                tmp = tmp.rename(columns={'target': 'func_id', 'source': 'pr_number'})
                dev_edges_df = tmp[['dev_id', 'func_id', 'pr_number']].drop_duplicates().reset_index(drop=True)

        return developers_df, dev_edges_df

    def __get_developers_from_commits(self, repo, cg_nodes, max_commits=None):
        """Collect developers and function edges from individual commit authors.
        :param repo: GitHub repo
        :param cg_nodes: DataFrame of function nodes (must include file_id, func_id, function_location)
        :param max_commits: Limit number of commits scanned (None = all)
        :return: developers_df (dev_id,...), dev_edges_df (dev_id, func_id, commit_sha)
        """
        # Map filename -> file_ids
        temp_nodes = cg_nodes.copy()
        temp_nodes['filename_only'] = temp_nodes['function_location'].apply(lambda p: os.path.basename(str(p)) if isinstance(p, str) else None)
        filename_map = temp_nodes.groupby('filename_only')['file_id'].apply(lambda x: list(set(x))).to_dict()
        file_to_funcs = temp_nodes.groupby('file_id')['func_id'].apply(list).to_dict()

        # Iterate commits
        commit_list = []
        try:
            commits = repo.get_commits()
            count = 0
            for c in commits:
                if max_commits is not None and count >= max_commits:
                    break
                commit_list.append(c)
                count += 1
        except Exception as e:
            print(f"Error fetching commits: {e}")

        dev_records = {}
        edge_rows = []
        dev_id_counter = 1

        for commit in commit_list:
            author_login = commit.author.login if commit.author else None
            if not author_login:
                continue
            if author_login not in dev_records:
                dev_records[author_login] = {
                    'dev_id': dev_id_counter,
                    'dev_name': author_login,
                    'dev_email': getattr(commit.author, 'email', '') if commit.author else '',
                    'dev_full': getattr(commit.author, 'name', author_login) if commit.author else author_login
                }
                dev_id_counter += 1
            # fetch detailed commit to get files
            try:
                detailed = repo.get_commit(commit.sha)
                for f in detailed.files:
                    filename_only = os.path.basename(f.filename)
                    file_ids = filename_map.get(filename_only, [])
                    for file_id in file_ids:
                        func_ids = file_to_funcs.get(file_id, [])
                        for func_id in func_ids:
                            edge_rows.append({
                                'dev_id': dev_records[author_login]['dev_id'],
                                'func_id': func_id,
                                'commit_sha': commit.sha
                            })
            except Exception as e:
                print(f"Failed to process commit {commit.sha}: {e}")
                continue

        developers_df = pd.DataFrame(list(dev_records.values())) if dev_records else pd.DataFrame(columns=['dev_id', 'dev_name', 'dev_email', 'dev_full'])
        dev_edges_df = pd.DataFrame(edge_rows).drop_duplicates().reset_index(drop=True) if edge_rows else pd.DataFrame(columns=['dev_id', 'func_id', 'commit_sha'])
        return developers_df, dev_edges_df
    

    def __format_dfs(self, cg_nodes, cg_edges, sg_nodes, sg_edges, imports, imp_edges, hier_1, hier_2):
        """
        Formats the DataFrames for the knowledge graph.

        :param cg_nodes: DataFrame containing call graph nodes.
        :param sg_nodes: DataFrame containing semantic graph nodes.
        :param imports: DataFrame containing import edges.
        :return: Formatted DataFrames.
        """
        cg_nodes = cg_nodes.rename(columns={'func_id': 'ID'})
        cg_edges = cg_edges.rename(columns={'source_id': 'source', 'target_id': 'target'})
        sg_nodes = sg_nodes.rename(columns={'node_id': 'ID'})
        sg_edges = sg_edges.rename(columns={'source_id': 'source', 'target_id': 'target'})
        imports = imports.rename(columns={'import_id': 'ID'})
        imp_edges = imp_edges.rename(columns={'import_id': 'source', 'func_id': 'target'})

        hier_1 = hier_1.rename(columns={'source_id': 'source', 'target_id': 'target'})
        hier_2 = hier_2.rename(columns={'source_id': 'source', 'target_id': 'target'})

        cg_nodes['class_name'] = cg_nodes['combinedName'].apply(lambda x: x.split(".")[0] if "." in x else "")
        cg_nodes['function_name'] = cg_nodes['combinedName'].apply(lambda x: x.split(".")[1] if "." in x else x)

        cg_nodes['docstring'] = cg_nodes['docstring'].fillna("")

        return cg_nodes, cg_edges, sg_nodes, sg_edges, imports, imp_edges, hier_1, hier_2<|MERGE_RESOLUTION|>--- conflicted
+++ resolved
@@ -95,14 +95,16 @@
 
         
         # Get repository issues, pull requests, artifacts and actions
-<<<<<<< HEAD
         if create_embedding:
             cluster_nodes, cluster_edges = self.__cluster_function_nodes(cg_nodes)
+            ensemble_cluster_nodes, ensemble_cluster_edges = self.__create_ensemble_clusters(cg_edges, cg_nodes, cluster_nodes) 
             print('Function nodes clustered.')
         else:
             # Skip clustering
             cluster_nodes = pd.DataFrame(columns=['ID', 'summary'])
             cluster_edges = pd.DataFrame(columns=['source', 'target'])
+            ensemble_cluster_nodes = pd.DataFrame(columns=['ID', 'summary'])
+            ensemble_cluster_edges = pd.DataFrame(columns=['source', 'target'])
             print('Clustering skipped (create_embedding=False).')
         """
         print('Skipping GitHub data (issues, PRs, artifacts, actions).')
@@ -113,10 +115,6 @@
         actions = pd.DataFrame(columns=['name', 'path', 'triggers', 'platforms', 'actions_used'])
         issue_to_pr_edges = pd.DataFrame(columns=['source', 'target'])   
         """ 
-=======
-        cluster_nodes, cluster_edges = self.__cluster_function_nodes(cg_nodes)
-        ensemble_cluster_nodes, ensemble_cluster_edges = self.__create_ensemble_clusters(cg_edges, cg_nodes, cluster_nodes) 
->>>>>>> 266d5040
         issues = self.__get_repo_issues(self.repository)
         print('Issues scraped.')
         prs, pr_edges = self.__get_repo_PRs(self.repository, cg_nodes, num_of_PRs=num_of_PRs, done_prs=done_prs)
@@ -194,16 +192,13 @@
             "actions": actions,
             "cluster_nodes": cluster_nodes,
             "cluster_function_edges": cluster_edges,
-<<<<<<< HEAD
             "function_version_nodes": function_version_nodes,
             "version_edges": version_edges,
             "functionversion_function_edges": functionversion_function_edges,
             "developer_node": developers_df,
-            "developer_function_edges": dev_edges_df
-=======
+            "developer_function_edges": dev_edges_df,
             "cluster_ensemble_nodes": ensemble_cluster_nodes,
             "cluster_ensemble_edges": ensemble_cluster_edges
->>>>>>> 266d5040
         }
         
         if developer_mode and not developers_df.empty:
