--- conflicted
+++ resolved
@@ -748,7 +748,6 @@
         return imports, imp_edges
 
 
-<<<<<<< HEAD
     def __create_class_edges(self, class_df: pd.DataFrame, cg_nodes: pd.DataFrame) -> tuple[pd.DataFrame, pd.DataFrame]:
         """
         Create class nodes with proper IDs and edges connecting classes to their methods.
@@ -802,8 +801,6 @@
         classes = classes_grouped[['ID', 'name', 'base_classes', 'file_ids']]
         
         return classes, class_edges
-=======
->>>>>>> 319b83ed
 
     def __cluster_function_nodes(self, cg_nodes):
         """
