from github import Github
import json
from datetime import datetime, date
import pandas as pd
import networkx as nx
from pyvis.network import Network
import yaml
import re
import sys, os
import hashlib
import re
from typing import Dict, Any, Tuple, Optional

from neo4j import GraphDatabase
from git import Repo

from .hierarchical_graph import HierarchicalGraphBuilder
from .semantic_clustering import SemanticClustering
from .pr_function_collector import extract_changed_functions_from_pr

from package.adapters import LanguageAstAdapterRegistry

from tqdm import tqdm
class KnowledgeGraphBuilder():

    git = None
    repository = None

    pr_function_data = []
    pr_file_data = []

    def __init__(self, github_token=None, hugging_face_token=None):
        self.git = Github(github_token) if github_token else Github()
        self.hugging_face_token = hugging_face_token

    def build_knowledge_graph(
        self, 
        repo_name: str, 
        graph_type: str = "AST", 
        num_of_PRs: int = -1,
        num_of_issues: int = -1,
        done_prs: list = None,
        semantic_clustering: bool = True,
        create_embedding: bool = False,
        scrape_comments: bool = False,
        repo_path_modifier: str = None,
        URI: str = None,
        user: str = None,
        password: str = None,
        project_language: str | None = None,
        developer_mode: str | None = 'contributors',
        max_commits: int = 200,
    ):
        """
        Builds a knowledge graph from the given repository.
        
        :param repo_name: Name of the repository. Must match the format "owner/repo_name", as it is used for github API calls.
        :param graph_type (optional): Type of subgraph to build. Can be "CFG" (Control Flow Graph) or "AST" (Abstract Syntax Tree). Default is "CFG".
        :param num_of_PRs (optional): Number of pull requests to retrieve in detail. If -1, it retrieves all. Defaults to -1.
        :param num_of_issues (optional): Number of issues to retrieve in detail. If -1, it retrieves all. Defaults to -1.
        :param done_prs (optional): List of already processed PRs to skip.
        :param semantic_clustering (optional): Whether to do semantic clustering on the repository contents. Defaults to True.
        :param create_embedding (optional): Whether to create embeddings for the nodes. Defaults to False.
        :param scrape_comments (optional): Whether to scrape comments from issues and PRs. Defaults to False.
        :param repo_path_modifier (optional): Path modifier for the repository for cases when only a subfolder is meant to be parsed.
        :param URI (optional): URI for the Neo4J data saving.
        :param user (optional): Username for the Neo4J data saving.
        :param password (optional): Password for the Neo4J data saving.
        :param project_language (optional): Programming language of the project. If not provided, it will be inferred.
        :param developer_mode (optional): If provided, extracts developer nodes and edges.
               Options: 'commit_authors' (map commits -> files -> functions),
                        'pr_authors' (map PR authors -> changed functions),
                        'contributors' (contributors only; no edges unless PR mapping is available).
        :param max_commits (optional): Max commits scanned when developer_mode='commit_authors'.
        :return: By defult, it returns a dictionary containing nodes, edges, imports, and other parts of the hierarchical graph. If the URI, user and password data is given, it saves it into a Neo4J database.
        """

        # Clone repository
        repo_path = self.__clone_github_repo(repo_name)
        if repo_path_modifier:
            repo_path = repo_path + '/' + repo_path_modifier if repo_path_modifier[0] != '/' else repo_path + repo_path_modifier
            repo_path = repo_path if repo_path[-1] == '/' else repo_path + '/'

        # Initialize repository
        self.repository = self.git.get_repo(repo_name)

        # Build hierarchical graph (CG + CFG/AST)        
        hg = HierarchicalGraphBuilder()
        (
            cg_nodes,
            cg_edges,
            sg_nodes,
            sg_edges,
            hier_1,
            hier_2,
            imports,
            function_version_nodes,
            version_edges,
            functionversion_function_edges,
            classes,
            repo_files
        ) = hg.create_hierarchical_graph(
            repo_path,
            graph_type=graph_type,
            create_embedding=create_embedding,
            project_language=project_language
        )

<<<<<<< HEAD
        # Get repository issues, pull requests, artifacts and actions
        cluster_nodes, cluster_edges, cluster_df = self.__cluster_function_nodes(cg_nodes)
        # cluster_nodes = pd.DataFrame(columns=['ID', 'summary'])
        ensemble_cluster_nodes, ensemble_cluster_edges = self.__create_ensemble_clusters(cg_edges, cg_nodes, cluster_df) 
        issues = self.__get_repo_issues(self.repository)
=======
        
        # Semantic clustering
        if semantic_clustering:
            cluster_nodes, cluster_edges = self.__cluster_function_nodes(cg_nodes)
            ensemble_cluster_nodes, ensemble_cluster_edges = self.__create_ensemble_clusters(cg_edges, cg_nodes, cluster_nodes) 
            # ensemble_cluster_nodes = pd.DataFrame(columns=['ID', 'summary'])
            # ensemble_cluster_edges = pd.DataFrame(columns=['source', 'target'])
            print('Function nodes clustered.')
        else:
            # Skip clustering
            cluster_nodes = pd.DataFrame(columns=['ID', 'summary'])
            cluster_edges = pd.DataFrame(columns=['source', 'target'])
            ensemble_cluster_nodes = pd.DataFrame(columns=['ID', 'summary'])
            ensemble_cluster_edges = pd.DataFrame(columns=['source', 'target'])
            print('Clustering skipped (semantic_clustering=False).')
        
        # Issues
        if num_of_issues == 0:
             issues = pd.DataFrame(columns=['ID', 'issue_title', 'issue_body', 'issue_labels', 'issue_state'])
        else:
            issues = self.__get_repo_issues(self.repository, num_of_issues=num_of_issues, scrape_comments=scrape_comments)
>>>>>>> 66f0762f
        print('Issues scraped.')

        # PRs
        if num_of_PRs == 0:
            prs = pd.DataFrame(columns=['ID', 'pr_title', 'pr_body', 'pr_labels', 'pr_state'])
            pr_edges = pd.DataFrame(columns=['source', 'target'])
        else:
            prs, pr_edges = self.__get_repo_PRs(self.repository, cg_nodes, num_of_PRs=num_of_PRs, done_prs=done_prs, scrape_comments=scrape_comments)
        print('PRs scraped.')
        
        # Issue to PR edges
        issue_to_pr_edges = self.__get_issue_to_pr_edges(issues, prs)
        print('Issue to PR edges created.')

        # Artifacts
        artifacts = self.__get_repo_CI_artifacts(self.repository)
        print('Artifacts scraped.')
        
        # Actions
        actions = pd.DataFrame(columns=['name', 'path', 'triggers', 'platforms', 'actions_used'])
        print('Actions scraped.')

        # Developers
        developers_df = pd.DataFrame(columns=['ID', 'dev_name', 'dev_email', 'dev_full'])
        dev_edges_df = pd.DataFrame(columns=['source', 'target'])  # developer -> function

        if developer_mode:
            try:
                if developer_mode == 'commit_authors':
                    dev_nodes, dev_edges_raw = self.__get_developers_from_commits(self.repository, cg_nodes, max_commits=max_commits)
                    # normalize columns
                    if not dev_nodes.empty:
                        dev_nodes = dev_nodes.rename(columns={'dev_id': 'ID'})
                        dev_nodes['ID'] = dev_nodes['ID'].astype(int)
                    if not dev_edges_raw.empty:
                        dev_edges_df = dev_edges_raw.rename(columns={'dev_id': 'source', 'func_id': 'target'})
                elif developer_mode == 'pr_authors':
                    dev_nodes, dev_edges_raw = self.__get_repo_developers_github(self.repository, prs, pr_edges)
                    if not dev_nodes.empty:
                        dev_nodes = dev_nodes.rename(columns={'dev_id': 'ID'})
                        dev_nodes['ID'] = dev_nodes['ID'].astype(int)
                    if not dev_edges_raw.empty:
                        dev_edges_df = dev_edges_raw.rename(columns={'dev_id': 'source', 'func_id': 'target'})
                elif developer_mode == 'contributors':
                    dev_nodes, dev_edges_raw = self.__get_repo_developers_github(self.repository, None, None)
                    if not dev_nodes.empty:
                        dev_nodes = dev_nodes.rename(columns={'dev_id': 'ID'})
                        dev_nodes['ID'] = dev_nodes['ID'].astype(int)
                    # no edges unless PR mapping was available
                else:
                    print(f"Unknown developer_mode '{developer_mode}', skipping developer extraction.")
                    dev_nodes = pd.DataFrame()
                    dev_edges_raw = pd.DataFrame()
                developers_df = dev_nodes if not dev_nodes.empty else developers_df
                if not dev_edges_df.empty and 'commit_sha' in dev_edges_df.columns:
                    # keep commit_sha as property but not required; leave as-is
                    pass
            except Exception as e:
                print(f"Developer extraction failed ({developer_mode}): {e}")


        # todo remove cpp specific import_edge_creation after demo
        if project_language in ["cpp", "erlang"]:
            adapter_class = LanguageAstAdapterRegistry.get_adapter(project_language)
            adapter = adapter_class()
            imports, imp_edges = adapter.create_import_edges(imports, cg_nodes)
        else:
            imports, imp_edges = self.__create_import_edges(imports, cg_nodes)
        
        # Classes
        classes, class_edges = self.__create_class_edges(classes, cg_nodes)

        # File nodes
        files_nodes, file_file_edges, config_nodes, config_file_edges = self.__create_file_nodes_and_edges(repo_files)

        # File connections
        file_function_edges, file_class_edges, file_import_edges = self.__create_file_connection_edges(repo_files, cg_nodes, imports, classes)

        # Format dfs
        cg_nodes, cg_edges, sg_nodes, sg_edges, imports, imp_edges, hier_1, hier_2 = self.__format_dfs(cg_nodes, cg_edges, sg_nodes, sg_edges, imports, classes, imp_edges, hier_1, hier_2)

        # Questions
        question_nodes, question_edges = self.__create_question_nodes(cluster_nodes)

        # Knowledge graph
        self.knowledge_graph = {
            "function_nodes": cg_nodes,
            "function_edges": cg_edges,
            "subgraph_nodes": sg_nodes,
            "subgraph_edges": sg_edges,
            "subgraph_function_edges": hier_1,
            "function_subgraph_edges": hier_2,
            "import_nodes": imports,
            "class_nodes": classes,
            "class_function_edges": class_edges,
            "file_nodes": files_nodes,
            "file_edges": file_file_edges,
            "file_function_edges": file_function_edges, 
            "file_class_edges": file_class_edges, 
            "file_import_edges": file_import_edges,
            "config_nodes": config_nodes,
            "file_config_edges": config_file_edges,
            "import_function_edges": imp_edges,
            "pr_nodes": prs,
            "pr_function_edges": pr_edges,
            "issue_nodes": issues,
            "issue_pr_edges": issue_to_pr_edges,
            "artifacts": artifacts,
            "actions": actions,
            "cluster_nodes": cluster_nodes,
            "cluster_function_edges": cluster_edges,
            "functionversion_nodes": function_version_nodes,
            "functionversion_edges": version_edges,
            "functionversion_function_edges": functionversion_function_edges,
            "developer_nodes": developers_df,
            "developer_function_edges": dev_edges_df,
            "question_nodes": question_nodes,
            "question_cluster_edges": question_edges,
            "clusterensemble_nodes": ensemble_cluster_nodes,
            "clusterensemble_edges": ensemble_cluster_edges
        }
        

        if developer_mode and not developers_df.empty:
            self.knowledge_graph["developer_nodes"] = developers_df

        if developer_mode and not dev_edges_df.empty:
            # Ensure correct dtype
            for col in ('source', 'target'):
                if col in dev_edges_df.columns:
                    dev_edges_df[col] = pd.to_numeric(dev_edges_df[col], errors='coerce').astype('Int64')
            dev_edges_df = dev_edges_df.dropna(subset=['source', 'target']).astype({'source':'int','target':'int'}).reset_index(drop=True)
            self.knowledge_graph["developer_function_edges"] = dev_edges_df

        # Store in Neo4J or return
        if URI and user and password:
            self.store_knowledge_graph_in_neo4j(URI, user, password, self.knowledge_graph)

        else:
            return self.knowledge_graph
        

    
    def scrape_issue_pr_data(
        self, 
        repo_name: str, 
        cg_nodes,
        num_of_PRs: int = 0, 
        done_prs: list = None
    ):
        """
        Builds a knowledge graph from the given repository.
        
        :param repo_name: Name of the repository. Must match the format "owner/repo_name", as it is used for github API calls.
        :param num_of_PRs (optional): Number of pull requests to retrieve in detail. Defaults to 0 (all).
        :return: By defult, it returns a dictionary containing nodes, edges, imports, and other parts of the hierarchical graph. If the URI, user and password data is given, it saves it into a Neo4J database.
        """

        # Initialize repository
        self.repository = self.git.get_repo(repo_name)

        issues = self.__get_repo_issues(self.repository)
        print('Issues scraped.')
        
        prs, pr_edges = self.__get_repo_PRs(self.repository, cg_nodes, num_of_PRs=num_of_PRs, done_prs=done_prs)
        print('PRs scraped.')
        
        
        issue_to_pr_edges = self.__get_issue_to_pr_edges(issues, prs)
        print('Issue to PR edges created.')
        

        issue_pr_data = {
            "function_nodes": cg_nodes,
            "pr_nodes": prs,
            "pr_function_edges": pr_edges,
            "issue_nodes": issues,
            "issue_pr_edges": issue_to_pr_edges,
        }
        return self.knowledge_graph



    def visualize_graph(
        self,
        knowledge_graph: Optional[Dict[str, Any]] = None,
        show_subgraph_nodes: bool = False,
        save_path: str = "./graph.html",
    ):
        """
        Universal graph visualization for any { '*_nodes': DataFrame, '*_edges': DataFrame } schema.

        - Node colors: stable per node type.
        - Edge colors:
            * within-type edges (e.g., function_edges): same color as that node type
            * cross-type edges (e.g., cluster_function_edges): stable color per edge type; dashed
        - If `show_subgraph_nodes` is False, `subgraph_nodes` (and their edges) are skipped.
        """

        if knowledge_graph is None:
            knowledge_graph = self.knowledge_graph

        G = nx.Graph()

        # Pre-compute colors for node types and edge types
        node_type_to_color: Dict[str, str] = {}
        edge_type_to_color: Dict[str, str] = {}

        # -------------- NODES --------------
        for key, df in knowledge_graph.items():
            if not key.endswith("_nodes"):
                continue
            if df is None or getattr(df, "empty", False):
                continue

            node_type = key[: -len("_nodes")]
            if node_type == "subgraph" and not show_subgraph_nodes:
                continue

            if node_type not in node_type_to_color:
                node_type_to_color[node_type] = self._hex_color_from_key(f"node::{node_type}")

            # pick ID column
            id_col = "ID" if "ID" in df.columns else ("id" if "id" in df.columns else None)
            if id_col is None:
                # Fall back: try first column as an ID
                id_col = df.columns[0]

            color = node_type_to_color[node_type]

            for _, row in df.iterrows():
                raw = row.get(id_col)
                if raw is None:
                    continue
                nid = self._node_id(node_type, raw)
                label = self._pick_label(row.to_dict(), node_type)
                G.add_node(nid, label=label, title=label, color=color)

        # Helper to check if a node id exists (for robust edge adding)
        def _has_node(node_type: str, raw_id: Any) -> bool:
            return self._node_id(node_type, raw_id) in G.nodes

        # -------------- EDGES --------------
        for key, df in knowledge_graph.items():
            if not key.endswith("_edges"):
                continue
            if df is None or getattr(df, "empty", False):
                continue

            # Skip subgraph-only edges if we aren't showing subgraph nodes
            if not show_subgraph_nodes and (
                key.startswith("subgraph_") or key in ("subgraph_edges",)
            ):
                continue

            src_type, tgt_type = self._edge_types_from_key(key)

            # Determine color: within-type -> node color; cross-type -> its own stable color
            if tgt_type is None or src_type == tgt_type:
                edge_color = node_type_to_color.get(
                    src_type, self._hex_color_from_key(f"node::{src_type}")
                )
                dashed = False
            else:
                etype_name = f"{src_type}->{tgt_type}"
                if etype_name not in edge_type_to_color:
                    edge_type_to_color[etype_name] = self._hex_color_from_key(f"edge::{etype_name}")
                edge_color = edge_type_to_color[etype_name]
                dashed = True

            try:
                s_col, t_col = self._pick_source_target_cols(df)
            except Exception:
                # If columns are not found, skip this edge set gracefully
                continue

            # find IDs from each node DF to validate existence (optional, speeds up lookups)
            for _, row in df.iterrows():
                s_raw = row.get(s_col)
                t_raw = row.get(t_col)
                if s_raw is None or t_raw is None:
                    continue

                # When only one type is implied, both endpoints are that type
                if tgt_type is None or src_type == tgt_type:
                    s_id = self._node_id(src_type, s_raw)
                    t_id = self._node_id(src_type, t_raw)
                else:
                    s_id = self._node_id(src_type, s_raw)
                    t_id = self._node_id(tgt_type, t_raw)

                if s_id in G.nodes and t_id in G.nodes:
                    # Try to build a helpful edge label/title if present
                    label_fields = [
                        "label",
                        "title",
                        "name",
                        "pr_number",
                        "pr_title",
                        "issue_title",
                        "change_type",
                    ]
                    edge_label = None
                    row_dict = row.to_dict()
                    # Special case: PR number + title (common in your data)
                    if "pr_number" in row_dict and "pr_title" in row_dict:
                        short = row_dict["pr_title"]
                        if isinstance(short, str) and len(short) > 25:
                            short = short[:25] + "..."
                        edge_label = f"PR#{row_dict['pr_number']} - {short}"
                    else:
                        for lf in label_fields:
                            if lf in row_dict and row_dict[lf] not in (None, ""):
                                edge_label = str(row_dict[lf])
                                if len(edge_label) > 40:
                                    edge_label = edge_label[:40] + "..."
                                break

                    G.add_edge(
                        s_id,
                        t_id,
                        color=edge_color,
                        dashes=dashed,
                        label=edge_label if edge_label else None,
                        title=edge_label if edge_label else None,
                    )

        # -------------- VISUALIZE --------------
        net = Network(height="1000px", width="100%", notebook=False, directed=False)
        net.from_nx(G)
        net.force_atlas_2based()
        net.save_graph(f"{save_path}")
        print(f"Graph visualization saved to {save_path}")
        return G



    def store_knowledge_graph_in_neo4j(self, uri, user, password, knowledge_graph, batch_size=500):
        def sanitize_for_neo4j(value):
            """
            Convert any value to a Neo4j-compatible type.
            Neo4j only accepts: int, float, str, bool, or lists/arrays of primitives.
            """
            if value is None:
                return None
            elif isinstance(value, (int, float, str, bool)):
                return value
            elif isinstance(value, (datetime, date)):
                # Convert datetime/date to ISO string FIRST (before dict/list check)
                return value.isoformat()
            elif isinstance(value, dict):
                # Recursively sanitize dict values
                sanitized_dict = {k: sanitize_for_neo4j(v) for k, v in value.items()}
                return json.dumps(sanitized_dict)
            elif isinstance(value, list):
                # Recursively sanitize list items
                sanitized_list = [sanitize_for_neo4j(item) for item in value]
                
                # Check if all items are primitives after sanitization
                if all(isinstance(item, (int, float, str, bool, type(None))) for item in sanitized_list):
                    return sanitized_list  # Safe list of primitives
                else:
                    # Still contains complex objects, convert to JSON string
                    return json.dumps(sanitized_list)
            else:
                # Fallback: convert to string
                return str(value)
                    
        driver = GraphDatabase.driver(uri, auth=(user, password))

        with driver.session() as session:
            session.run("MATCH (n) DETACH DELETE n")

        # Load nodes with batching
        for key, df in tqdm(knowledge_graph.items(), desc="Loading nodes to neo4j"):
            if key.endswith("_nodes"):
                label = key.replace("_nodes", "").upper()
                if "id" in df.columns:
                    df["id"] = df["id"].astype(int)
                elif "ID" in df.columns:
                    df["ID"] = df["ID"].astype(int)

                # Prepare all node data
                nodes_data = []
                for _, row in df.iterrows():
                    props = {}
                    for k, v in row.items():
                        if not (isinstance(v, float) and pd.isna(v)):
                            props[k] = sanitize_for_neo4j(v)

                    local_id = props.get("id") or props.get("ID")
                    if local_id is None:
                        raise ValueError(f"A(z) {label} node-nak nincs id mezője.")

                    props["global_id"] = f"{label}:{local_id}"
                    nodes_data.append(props)

                # Insert in batches
                
                for i in range(0, len(nodes_data), batch_size):
                    batch = nodes_data[i:i + batch_size]
                    with driver.session() as session:
                        session.run(
                            f"UNWIND $batch AS props MERGE (n:{label} {{global_id: props.global_id}}) SET n = props",
                            batch=batch
                        )

        # Load edges with batching
        for key, df in tqdm(knowledge_graph.items(), desc="Loading edges to neo4j"):
            if key.endswith("_edges"):
                if df.empty or 'source' not in df.columns or 'target' not in df.columns:
                    continue
                
                rel_type = key.replace("_edges", "").upper()

                # Determine source and target node labels
                parts = key.replace("_edges", "").split("_")
                if len(parts) == 1:
                    src_label = tgt_label = parts[0].upper()
                elif len(parts) == 2:
                    src_label, tgt_label = parts[0].upper(), parts[1].upper()
                else:
                    raise ValueError(f"Nem tudom értelmezni az edge nevet: {key}")

                df["source"] = df["source"].astype(int)
                df["target"] = df["target"].astype(int)

                # Prepare all edge data
                edges_data = []
                for _, row in df.iterrows():
                    start_id = f"{src_label}:{row['source']}"
                    end_id = f"{tgt_label}:{row['target']}"
                    edge_props = {}
                    for k, v in row.items():
                        if k not in ["source", "target"] and pd.notna(v):
                            edge_props[k] = sanitize_for_neo4j(v)
                    
                    edges_data.append({
                        'start_id': start_id,
                        'end_id': end_id,
                        'props': edge_props
                    })

                # Insert edges in batches
                for i in range(0, len(edges_data), batch_size):
                    batch = edges_data[i:i + batch_size]
                    with driver.session() as session:
                        session.run(
                            f"""
                            UNWIND $batch AS edge
                            MATCH (a:{src_label} {{global_id: edge.start_id}})
                            MATCH (b:{tgt_label} {{global_id: edge.end_id}})
                            MERGE (a)-[r:{rel_type}]->(b)
                            SET r = edge.props
                            """,
                            batch=batch
                        )









    # ---------------------------------------------------------------
    #                     Private Methods
    # ---------------------------------------------------------------


    def __clone_github_repo(self, repo_identifier: str, target_dir: str = "./repos"):
        """
        Clones a GitHub repository.
        :param repo_identifier: The repository identifier (e.g., "torvalds/linux").
        :param target_dir: The directory where the repository will be cloned.
        :return: The local path of the cloned repository.
        """

        # Repo URL összeállítása
        url = f"https://github.com/{repo_identifier}.git"

        # Lokális könyvtár előkészítése
        repo_name = repo_identifier.split("/")[-1]
        local_path = os.path.join(target_dir, repo_name)

        os.makedirs(target_dir, exist_ok=True)

        if os.path.exists(local_path):
            print(f"Repo already exists here: {local_path}")
        else:
            print(f"Cloning: {url} -> {local_path}")
            Repo.clone_from(url, local_path)

        return local_path



    def __get_repo_issues(self, repo, num_of_issues, labels=None, scrape_comments=False):
        """
        Retrieves issues from the repository.
        
        :param repo: The repository object.
        :return: A list of issues.
        """

        # Get open issues
        open_issues_df = self.__get_issue_from_git(repo, labels, issue_state='open', scrape_comments=scrape_comments)

        # Get closed issues
        closed_issues_df = self.__get_issue_from_git(repo, labels, issue_state='closed', scrape_comments=scrape_comments)

        issues_df = pd.concat([open_issues_df, closed_issues_df], ignore_index=True)

        if num_of_issues > 0:
            issues_df = issues_df.head(num_of_issues).reset_index(drop=True)

        return issues_df
    


    def __get_issue_from_git(self, repo, labels, issue_state, scrape_comments=False):
        if labels:
            issues = repo.get_issues(state=issue_state, sort='created', direction='desc', labels=labels)
        else:
            issues = repo.get_issues(state=issue_state, sort='created', direction='desc')

        data = []
        for issue in issues:
            comments = []
            if scrape_comments:
                try:
                    for c in issue.get_comments():
                        comments.append({
                            "id": c.id,
                            "user": getattr(c.user, "login", None),
                            "created_at": c.created_at,
                            "updated_at": getattr(c, "updated_at", None),
                            "body": c.body or ""
                        })
                except Exception as e:
                    print(f"Figyelem: nem sikerült kommenteket lekérni az issue #{issue.number}-hoz: {e}")

            data.append({
                "ID": issue.number,
                "issue_title": issue.title,
                "issue_body": issue.body if issue.body else "",
                "issue_labels": [label.name for label in issue.labels],
                "issue_state": issue.state,
                "issue_comments": comments
            })

        return pd.DataFrame(data)



    def __get_repo_PRs(self, repo, cg_nodes, num_of_PRs, done_prs, scrape_comments=False):
        """
        Retrieves pull requests from the repository and saves details to a DataFrame.
        
        :param repo: The repository object.
        :param num_of_PRs: Number of pull requests to retrieve. Defaults to 5. 0 means all PRs.
        :return: DataFrame with PR file change details.
        """

        if num_of_PRs == 0:
            return pd.DataFrame(columns=['ID', 'pr_title', 'pr_body', 'pr_open']), pd.DataFrame(columns=['source', 'target'])

        # ---------------- Open Pull Requests ----------------

        df_open, changed_functions_df_open = self.__get_PR_from_git(repo, num_of_PRs, 'open', done_prs, scrape_comments=scrape_comments)

        # ---------------- Closed Pull Requests ----------------

        df_closed, changed_functions_df_closed = self.__get_PR_from_git(repo, num_of_PRs, 'closed', done_prs, scrape_comments=scrape_comments)


        PR_df = pd.concat([df_open, df_closed], ignore_index=True).reset_index(drop=True)
        changed_functions_df = pd.concat([changed_functions_df_open, changed_functions_df_closed], ignore_index=True).reset_index(drop=True)

        # handle repositories without pr-s
        if changed_functions_df.empty:
            PR_df = PR_df.rename(columns={'pr_number': 'ID'})
            PR_df = PR_df[['ID', 'pr_title', 'pr_body', 'pr_open']].drop_duplicates().reset_index(drop=True) if not PR_df.empty else pd.DataFrame(columns=['ID', 'pr_title', 'pr_body', 'pr_open'])
            return PR_df, pd.DataFrame(columns=['source', 'target'])

        # String formatting
        changed_functions_df['file_path'] = changed_functions_df['file_path'].str.replace(r'\\', '/', regex=True)
        cg_nodes['function_location'] = (
            cg_nodes['function_location']
            .str.replace(r'\\', '/', regex=True)
            .str.replace('./repos/', '', regex=False)
            .str.split('/')
            .str[1:]
            .str.join('/')
        )
        changed_functions_df = changed_functions_df.merge(cg_nodes[['func_id', 'combinedName', 'function_location']], left_on=['file_path','class_and_function'], right_on=['function_location', 'combinedName'], how='left')
        changed_functions_df = changed_functions_df[['pr_number', 'func_id']].dropna().reset_index(drop=True).rename(columns={'pr_number': 'source', 'func_id': 'target'})

        PR_df = PR_df.rename(columns={
            'pr_number': 'ID'
        })
        PR_df = PR_df[['ID', 'pr_title', 'pr_body', 'pr_open']].drop_duplicates().reset_index(drop=True)

        return PR_df, changed_functions_df
    


    def __get_PR_from_git(self, repo, num_of_PRs: int, PR_state: str, done_prs: list, scrape_comments: bool):
        pulls = repo.get_pulls(state=PR_state, sort='created', direction='desc')

        changed_functions = []
        data = []

        num_pulls = 0

        for pull in pulls:
            if done_prs and pull.number in done_prs:
                continue

            pr = repo.get_pull(pull.number)
            pr_number = pr.number
            pr_title = pr.title
            pr_body = pr.body if pr.body else ""

            # --- ÚJ: kommentek begyűjtése egy listába ---
            pr_comments = []
            if scrape_comments:
                try:
                    for c in pr.get_issue_comments():
                        # Maximum 3 comment
                        if len(pr_comments) >= 3:
                            break
                        pr_comments.append(
                            json.dumps({
                                    "id": c.id,
                                    "user": getattr(c.user, "login", None),
                                    "created_at": c.created_at.isoformat() if c.created_at else None,  # ← Convert to string
                                    "updated_at": c.updated_at.isoformat() if hasattr(c, "updated_at") and c.updated_at else None, 
                                    "body": c.body or ""
                                }))
                except Exception as e:
                    print(f"Figyelem: nem sikerült kommenteket lekérni a PR #{pr_number}-hoz: {e}")

            try:
                changed = extract_changed_functions_from_pr(pr)
                for fn in changed:
                    file_path, class_and_function = fn.split(":", 1) if fn else ("", "")
                    changed_functions.append({
                        "pr_number": pr_number,
                        "pr_title": pr_title,
                        "pr_body": pr_body,
                        "pr_open": PR_state == 'open',
                        "file_path": file_path,
                        "class_and_function": class_and_function
                    })
                    self.pr_function_data.append({
                        "pr_number": pr_number,
                        "pr_title": pr_title,
                        "pr_body": pr_body,
                        "pr_open": PR_state == 'open',
                        "file_path": file_path,
                        "class_and_function": class_and_function
                    })
            except:
                print("Warning: Could not extract changed functions from PR #", pr_number)
                continue

            files = pr.get_files()
            for f in files:
                data.append({
                    "pr_number": pr_number,
                    "pr_title": pr_title,
                    "pr_body": pr_body,
                    "pr_open": PR_state == 'open',
                    "filename": f.filename,
                    "status": f.status,
                    "additions": f.additions,
                    "deletions": f.deletions,
                    "pr_comments": pr_comments
                })
                self.pr_file_data.append({
                    "pr_number": pr_number,
                    "pr_title": pr_title,
                    "pr_body": pr_body,
                    "pr_open": PR_state == 'open',
                    "filename": f.filename,
                    "status": f.status,
                    "additions": f.additions,
                    "deletions": f.deletions,
                    "pr_comments": pr_comments
                })
            
            num_pulls += 1
            if num_of_PRs > 0 and num_pulls >= num_of_PRs:
                break

        PR_df = pd.DataFrame(data)
        changed_functions_df = pd.DataFrame(changed_functions)

        return PR_df, changed_functions_df



    def __get_repo_CI_artifacts(self, repo):
        """
        Retrieves CI artifacts from the repository.
        
        :param repo: The repository object.
        :return: A list of CI artifacts.
        """
        artifacts = repo.get_artifacts()
        data = []

        for artifact in artifacts:
            data.append({
                "ID": artifact.id,
                "artifact_name": artifact.name,
                "artifact_size": artifact.size_in_bytes,
                "created_at": artifact.created_at,
                "updated_at": artifact.updated_at
            })

        artifacts_df = pd.DataFrame(data)
        return artifacts_df



    def __get_repo_actions(self):
        
        workflow_data = []

        for wf in self.repository.get_workflows():
            try:
                content = self.repository.get_contents(wf.path)
                yaml_text = content.decoded_content.decode()
                wf_yaml = yaml.safe_load(yaml_text)

                name = wf.name
                path = wf.path
                trigger = list(wf_yaml.get("on", {}).keys()) if isinstance(wf_yaml.get("on"), dict) else wf_yaml.get("on")
                jobs = wf_yaml.get("jobs", {})

                used_actions = set()
                platforms = set()

                for job_id, job_data in jobs.items():
                    if isinstance(job_data, dict):
                        runs_on = job_data.get("runs-on")
                        if runs_on:
                            if isinstance(runs_on, list):
                                platforms.update(runs_on)
                            else:
                                platforms.add(runs_on)

                        steps = job_data.get("steps", [])
                        for step in steps:
                            if isinstance(step, dict):
                                uses = step.get("uses")
                                if uses:
                                    used_actions.add(uses)

                workflow_data.append({
                    "name": name,
                    "path": path,
                    "triggers": trigger,
                    "platforms": list(platforms),
                    "actions_used": list(used_actions)
                })

            except Exception as e:
                print(f"Hiba a(z) {wf.name} feldolgozásakor: {e}")

        actions_df = pd.DataFrame(workflow_data)

        return actions_df


    def __create_import_edges(self, import_df, cg_nodes):
        """
        Creates edges for imports in the graph.
        
        :param imports: DataFrame containing import details.
        :return: DataFrame with import edges.
        """
        imports_grouped = (
            import_df.groupby(['name', 'from', 'as_name'])['file_id']
            .apply(lambda x: list(set(x)))
            .reset_index()
        )

        imports_grouped.insert(0, 'import_id', range(1, len(imports_grouped)+1))

        imports = imports_grouped.rename(columns={'name': 'import_name', 'from': 'import_from', 'as_name': 'import_as_name', 'file_id': 'import_file_ids'})

        imp_edges = imports[['import_id', 'import_file_ids']].explode('import_file_ids')
        imp_edges = imp_edges.rename(columns={'import_file_ids': 'file_id'})

        imp_edges = imp_edges.merge(cg_nodes[['func_id', 'file_id']], on='file_id', how='left')
        imp_edges = imp_edges[['import_id', 'func_id']].dropna().reset_index(drop=True).rename(columns={'import_id': 'source', 'func_id': 'target'})

        return imports, imp_edges


<<<<<<< HEAD
=======

    def __create_file_connection_edges(
        self, 
        repo_files: pd.DataFrame, 
        cg_nodes: pd.DataFrame,
        imports: pd.DataFrame,
        classes: pd.DataFrame
    ) -> tuple[pd.DataFrame, pd.DataFrame, pd.DataFrame]:
        """
        Create edges connecting files to their contained functions, classes, and imports.
        
        :param repo_files: DataFrame with columns [fl_id, file_id, name, path, is_folder, directory_id]
        :param cg_nodes: DataFrame with function nodes (must have func_id, file_id)
        :param imports: DataFrame with import nodes (must have import_id, import_file_ids) BEFORE format_dfs
        :param classes: DataFrame with class nodes (must have ID, file_ids)
        :return: (file_function_edges_df, file_class_edges_df, file_import_edges_df)
        """
        
        # Create mapping: file_id (UUID) -> fl_id (int)
        file_id_to_fl_id = dict(zip(repo_files['file_id'].astype(str), repo_files['fl_id']))
        
        # ========== File -> Function Edges ==========
        file_function_edges_list = []
        
        if not cg_nodes.empty and 'file_id' in cg_nodes.columns and 'func_id' in cg_nodes.columns:
            for _, row in cg_nodes.iterrows():
                file_id = str(row['file_id'])
                func_id = row['func_id']
                
                fl_id = file_id_to_fl_id.get(file_id)
                
                if fl_id is not None and pd.notna(func_id):
                    file_function_edges_list.append({
                        'source': int(fl_id),
                        'target': int(func_id)
                    })
        
        file_function_edges = pd.DataFrame(file_function_edges_list) if file_function_edges_list else pd.DataFrame(columns=['source', 'target'])
        
        # ========== File -> Class Edges ==========
        file_class_edges_list = []
        
        if not classes.empty and 'file_ids' in classes.columns and 'ID' in classes.columns:
            for _, row in classes.iterrows():
                class_id = row['ID']
                file_ids = row['file_ids']
                
                if isinstance(file_ids, list):
                    for file_id in file_ids:
                        fl_id = file_id_to_fl_id.get(str(file_id))
                        
                        if fl_id is not None and pd.notna(class_id):
                            file_class_edges_list.append({
                                'source': int(fl_id),
                                'target': int(class_id)
                            })
        
        file_class_edges = pd.DataFrame(file_class_edges_list) if file_class_edges_list else pd.DataFrame(columns=['source', 'target'])
        
        # ========== File -> Import Edges ==========
        file_import_edges_list = []
        
        id_column = 'import_id' if 'import_id' in imports.columns else 'ID'
        
        if not imports.empty and 'import_file_ids' in imports.columns and id_column in imports.columns:
            for _, row in imports.iterrows():
                import_id = row[id_column]  # Use the correct column name
                import_file_ids = row['import_file_ids']
                
                # Handle both list and string cases
                if isinstance(import_file_ids, list):
                    file_id_list = import_file_ids
                elif isinstance(import_file_ids, str):
                    file_id_list = [import_file_ids]
                else:
                    continue
                    
                for file_id in file_id_list:
                    fl_id = file_id_to_fl_id.get(str(file_id))
                    
                    if fl_id is not None and pd.notna(import_id):
                        file_import_edges_list.append({
                            'source': int(fl_id),
                            'target': int(import_id)
                        })
        
        file_import_edges = pd.DataFrame(file_import_edges_list) if file_import_edges_list else pd.DataFrame(columns=['source', 'target'])
        
        return file_function_edges, file_class_edges, file_import_edges



    def __create_file_nodes_and_edges(self, repo_files: pd.DataFrame) -> tuple[
        pd.DataFrame, pd.DataFrame, pd.DataFrame, pd.DataFrame]:
        """
        Create file nodes and edges representing the directory structure.
        Edges connect directories to their contained files/subdirectories.

        :param repo_files: DataFrame with columns [fl_id, file_id, name, path, is_folder, directory_id, config]
        :return: (file_nodes_df, file_file_edges_df, config_nodes_df, config_file_edges_df)
        """
        if repo_files.empty:
            file_nodes = pd.DataFrame(columns=['ID', 'file_id', 'name', 'path', 'is_folder'])
            file_edges = pd.DataFrame(columns=['source', 'target'])
            config_nodes = pd.DataFrame(columns=['ID', 'file_id', 'name', 'path', 'is_folder', 'config'])
            config_edges = pd.DataFrame(columns=['source', 'target'])
            return file_nodes, file_edges, config_nodes, config_edges

        # Separate config files, regular files, and folders
        config_files = repo_files[(repo_files['config'].notna()) & (repo_files['is_folder'] == False)].copy()
        regular_files = repo_files[(repo_files['config'].isna()) & (repo_files['is_folder'] == False)].copy()
        folders = repo_files[repo_files['is_folder'] == True].copy()

        # Create regular file nodes (files + folders)
        file_nodes = pd.concat([regular_files[['fl_id', 'file_id', 'name', 'path', 'is_folder']],
                                folders[['fl_id', 'file_id', 'name', 'path', 'is_folder']]],
                               ignore_index=True)
        file_nodes = file_nodes.rename(columns={'fl_id': 'ID'})

        # Create config file nodes (only config files, no folders)
        config_nodes = config_files[['fl_id', 'file_id', 'name', 'path', 'is_folder', 'config']].copy()
        config_nodes = config_nodes.rename(columns={'fl_id': 'ID'})

        # Create a mapping: file_id (UUID) -> fl_id (int) for ALL files
        file_id_to_fl_id = dict(zip(repo_files['file_id'], repo_files['fl_id']))

        file_edges_list = []
        combined_for_edges = pd.concat([regular_files, folders], ignore_index=True)


        for _, row in pd.concat([regular_files, folders], ignore_index=True).iterrows():
            directory_id = row['directory_id']  # UUID of parent directory
            fl_id = row['fl_id']  # Integer ID of current file/folder

            # If this file/folder has a parent directory, create edge
            if pd.notna(directory_id):
                # Look up the fl_id of the parent directory
                parent_fl_id = file_id_to_fl_id.get(directory_id)

                if parent_fl_id is not None:
                    file_edges_list.append({
                        'source': int(parent_fl_id),  # Parent directory's fl_id
                        'target': int(fl_id)  # Current file's fl_id
                    })

        # Create edges for config files: Directory -> Config File
        config_edges_list = []
        for _, row in config_files.iterrows():
            directory_id = row['directory_id']  # UUID of parent directory
            fl_id = row['fl_id']  # Integer ID of current config file

            # If this config file has a parent directory, create edge
            if pd.notna(directory_id):
                # Look up the fl_id of the parent directory
                parent_fl_id = file_id_to_fl_id.get(directory_id)

                if parent_fl_id is not None:
                    config_edges_list.append({
                        'source': int(parent_fl_id),  # Parent directory's fl_id
                        'target': int(fl_id)  # Current config file's fl_id
                    })

        file_edges = pd.DataFrame(file_edges_list) if file_edges_list else pd.DataFrame(columns=['source', 'target'])
        config_edges = pd.DataFrame(config_edges_list) if config_edges_list else pd.DataFrame(
            columns=['source', 'target'])

        return file_nodes, file_edges, config_nodes, config_edges



    def __create_class_edges(self, class_df: pd.DataFrame, cg_nodes: pd.DataFrame) -> tuple[pd.DataFrame, pd.DataFrame]:
        """
        Create class nodes with proper IDs and edges connecting classes to their methods.
        Extracts class name from function's combinedName (e.g., "MyClass.method" -> "MyClass").
        
        :param class_df: DataFrame with columns [file_id, cls_id, name, base_classes]
        :param cg_nodes: DataFrame with function nodes (must have func_id, combinedName, file_id)
        :return: (classes_df, class_function_edges_df)
        """
        if class_df.empty:
            classes = pd.DataFrame(columns=['ID', 'name', 'base_classes', 'file_ids'])
            class_edges = pd.DataFrame(columns=['source', 'target'])
            return classes, class_edges
        
        # Group classes by name
        classes_grouped = (
            class_df.groupby(['name'], dropna=False)
            .agg({
                'file_id': lambda x: list(set(x)),
                'base_classes': 'first'
            })
            .reset_index()
        )
        
        # Assign sequential IDs
        classes_grouped.insert(0, 'ID', range(1, len(classes_grouped) + 1))
        classes_grouped = classes_grouped.rename(columns={'file_id': 'file_ids'})
        
        # Extract class name from combinedName
        cg_nodes['class_from_name'] = cg_nodes['combinedName'].apply(
            lambda x: x.split('.')[0] if '.' in str(x) else None
        )
        
        # Create edges: Class -> Functions
        class_edges_list = []
        
        for _, class_row in classes_grouped.iterrows():
            class_id = class_row['ID']
            class_name = class_row['name']
            
            # Match by extracted class name
            matching_functions = cg_nodes[cg_nodes['class_from_name'] == class_name]['func_id'].tolist()
            
            for func_id in matching_functions:
                class_edges_list.append({
                    'source': class_id,
                    'target': func_id
                })
        
        class_edges = pd.DataFrame(class_edges_list) if class_edges_list else pd.DataFrame(columns=['source', 'target'])
        classes = classes_grouped[['ID', 'name', 'base_classes', 'file_ids']]
        
        return classes, class_edges



>>>>>>> 66f0762f
    def __cluster_function_nodes(self, cg_nodes):
        """
        Clusters function nodes based on their names using semantic clustering.
        
        :param cg_nodes: DataFrame containing call graph nodes.
        :return: DataFrame with clustered function nodes.
        """
        sc = SemanticClustering(hugging_face_token=self.hugging_face_token)
        cluster_df = sc.cluster_text(cg_nodes, 'combinedName', max_clusters=50)

        # Create edges for the clusters
        cluster_df = cluster_df.merge(cg_nodes[['func_id', 'combinedName']], left_on='original', right_on='combinedName', how='left')
        #cluster_nodes = cluster_df[['cluster', 'cluster_summary']].drop_duplicates().rename(columns={'cluster': 'ID', 'cluster_summary': 'summary'})
        cluster_nodes = cluster_df[['cluster']].rename(columns={'cluster': 'ID'})

        cluster_nodes['ID'] = cluster_nodes['ID'].astype(int) + 1
        cluster_edges = cluster_df[['cluster', 'func_id']].drop_duplicates().rename(columns={'cluster': 'source', 'func_id': 'target'})

        return cluster_nodes, cluster_edges, cluster_df
    
    

    def __create_ensemble_clusters(self, cg_edges, cg_nodes, semantic_clusters):
        """
        Creates ensemble clusters by combining semantic and algorithmic clustering methods,
        and adds a short textual summary for each resulting cluster.

        :param cg_edges: DataFrame containing call graph edges.
        :param cg_nodes: DataFrame containing call graph nodes.
        :param semantic_clusters: DataFrame containing semantic clusters (with summaries).
        :return: DataFrame with ensemble clustered nodes and edges, including summaries.
        """
        sc = SemanticClustering(hugging_face_token=self.hugging_face_token)
        
        # Step 1: Apply graph-based algorithmic clustering
        algorithmic_clusters = sc.apply_clustering_methods(cg_edges, cg_nodes)

        # Step 2: Combine algorithmic + semantic clusters into ensemble clusters
        ensemble_cluster_nodes = sc.ensemble(algorithmic_clusters, semantic_clusters)
        ensemble_cluster_edges = sc.agreement_graph(semantic_clusters, algorithmic_clusters)
        
        # Step 3: Generate textual summaries for the ensemble clusters
        # ------------------------------------------------------------
        # Merge ensemble nodes back to get representative function names
        merged_df = ensemble_cluster_nodes.merge(
            cg_nodes[['func_id', 'combinedName']], on='func_id', how='left'
        )

        if 'combinedName_x' in merged_df.columns:
            merged_df = merged_df.drop(columns=['combinedName_x'])
        if 'combinedName_y' in merged_df.columns:
            merged_df = merged_df.rename(columns={'combinedName_y': 'combinedName'})
            
        # Create a prompt for each ensemble cluster
        prompts = []
        for cluster_id in merged_df['cluster'].unique():
            cluster_funcs = merged_df[merged_df['cluster'] == cluster_id]['combinedName'].dropna().tolist()
            sample_funcs = "; ".join(cluster_funcs[:50])
            prompt = (
                f"These function names belong to one ensemble cluster:\n{sample_funcs}\n\n"
                f"Write a concise one-sentence summary describing what these functions might have in common."
            )
            prompts.append((cluster_id, prompt))
        # Use your existing text-generation pipeline
        responses = sc.pipe(
            [p for _, p in prompts],
            max_new_tokens=50,
            temperature=0.3,
            batch_size=16
        )
        # Map responses to clusters
        cluster_summaries = {}
        for (cluster_id, prompt), resp in zip(prompts, responses):
            summary = resp[0]["generated_text"].replace(prompt, "").strip()
            cluster_summaries[cluster_id] = summary
        # Add summaries to ensemble_cluster_nodes
        ensemble_cluster_nodes['cluster_summary'] = ensemble_cluster_nodes['cluster'].map(cluster_summaries)

        return ensemble_cluster_nodes, ensemble_cluster_edges



    def __get_issue_to_pr_edges(self, issue_df, pr_df):
        
        if issue_df.empty or 'ID' not in issue_df.columns or pr_df.empty or 'ID' not in pr_df.columns:
                return pd.DataFrame(columns=['source', 'target'])

        # Issue to PR edges
        linked_issues = []

        for pr_number in pr_df['ID'].drop_duplicates().tolist():
            linked_issue_nums = self.__get_linked_issues(pr_number)
            linked_issues.append({
                'pr_number': pr_number,
                'linked_issues': linked_issue_nums
            })

        issue_to_pr_edges = self.__validated_linked_issues_to_dataframe(
            linked_issues,
            issue_df['ID'].tolist()
        )

        issue_to_pr_edges = issue_to_pr_edges.rename(columns={
            'issue_number': 'source',
            'pr_number': 'target'
        })

        return issue_to_pr_edges



    def __extract_issue_references(self, text):
        """
        Extract issue numbers from a text like #123
        """
        return list(set(map(int, re.findall(r'#(\d+)', text or ""))))



    def __get_linked_issues(self, pr_number):
        """
        Get all issues mentioned in the pull request body or comments
        """
        pr = self.repository.get_pull(pr_number)
        linked_issue_numbers = set()

        # PR leírásban keres issue hivatkozásokat
        linked_issue_numbers.update(self.__extract_issue_references(pr.body))

        # PR kommentjeiben is keres
        for comment in pr.get_issue_comments():
            linked_issue_numbers.update(self.__extract_issue_references(comment.body))
        
        return list(linked_issue_numbers)



    def __validated_linked_issues_to_dataframe(self, linked_issues_data, existing_issue_numbers):
        existing_set = set(existing_issue_numbers)
        records = []

        for item in linked_issues_data:
            pr_number = item['pr_number']

            for issue_number in item['linked_issues']:
                if issue_number in existing_set:
                    records.append({
                        'issue_number': issue_number,
                        'pr_number': pr_number,
                    })

        return pd.DataFrame(records, columns=['issue_number', 'pr_number'])



    def __get_repo_developers_github(self, repo, pr_nodes=None, pr_function_edges=None):
        """Retrieve contributors and optionally map PR authors to changed functions.
        Returns: (developers_df with dev_id,dev_name,dev_email,dev_full,
                dev_edges_df with dev_id,func_id[,pr_number])
        """
        data = []
        dev_id_counter = 1
        login_to_dev_id = {}

        # Collect contributors
        try:
            for contributor in repo.get_contributors():
                dev_id = dev_id_counter
                login_to_dev_id[contributor.login] = dev_id
                data.append({
                    'dev_id': dev_id,
                    'dev_name': contributor.login,
                    'dev_email': getattr(contributor, 'email', '') or '',
                    'dev_full': contributor.name if contributor.name else contributor.login
                })
                dev_id_counter += 1
        except Exception as e:
            print(f"Failed to fetch contributors: {e}")

        developers_df = pd.DataFrame(data) if data else pd.DataFrame(columns=['dev_id', 'dev_name', 'dev_email', 'dev_full'])

        # If PR + function mapping provided, create edges: PR author -> function(s)
        dev_edges_df = pd.DataFrame(columns=['dev_id', 'func_id', 'pr_number'])
        if pr_nodes is not None and pr_function_edges is not None and not pr_nodes.empty and not pr_function_edges.empty:
            # Build PR -> author map
            pr_author = {}
            try:
                for pr_id in pr_nodes['ID'].dropna().astype(int).unique().tolist():
                    try:
                        pr = repo.get_pull(int(pr_id))
                        login = pr.user.login if pr.user else None
                        if login:
                            if login not in login_to_dev_id:
                                login_to_dev_id[login] = dev_id_counter
                                developers_df = pd.concat([developers_df, pd.DataFrame([{
                                    'dev_id': dev_id_counter,
                                    'dev_name': login,
                                    'dev_email': getattr(pr.user, 'email', '') or '',
                                    'dev_full': getattr(pr.user, 'name', login) or login
                                }])], ignore_index=True)
                                dev_id_counter += 1
                            pr_author[int(pr_id)] = login_to_dev_id[login]
                    except Exception as pe:
                        print(f"Warning: could not fetch PR#{pr_id}: {pe}")
            except Exception as e:
                print(f"Failed to map PR authors: {e}")

            # Join PR->func with PR->dev
            tmp = pr_function_edges[['source', 'target']].dropna().copy()
            if not tmp.empty:
                tmp['dev_id'] = tmp['source'].astype(int).map(pr_author)
                tmp = tmp[tmp['dev_id'].notna()]
                tmp = tmp.rename(columns={'target': 'func_id', 'source': 'pr_number'})
                dev_edges_df = tmp[['dev_id', 'func_id', 'pr_number']].drop_duplicates().reset_index(drop=True)

        return developers_df, dev_edges_df



    def __get_developers_from_commits(self, repo, cg_nodes, max_commits=None):
        """Collect developers and function edges from individual commit authors.
        :param repo: GitHub repo
        :param cg_nodes: DataFrame of function nodes (must include file_id, func_id, function_location)
        :param max_commits: Limit number of commits scanned (None = all)
        :return: developers_df (dev_id,...), dev_edges_df (dev_id, func_id, commit_sha)
        """
        # Map filename -> file_ids
        temp_nodes = cg_nodes.copy()
        temp_nodes['filename_only'] = temp_nodes['function_location'].apply(lambda p: os.path.basename(str(p)) if isinstance(p, str) else None)
        filename_map = temp_nodes.groupby('filename_only')['file_id'].apply(lambda x: list(set(x))).to_dict()
        file_to_funcs = temp_nodes.groupby('file_id')['func_id'].apply(list).to_dict()

        # Iterate commits
        commit_list = []
        try:
            commits = repo.get_commits()
            count = 0
            for c in commits:
                if max_commits is not None and count >= max_commits:
                    break
                commit_list.append(c)
                count += 1
        except Exception as e:
            print(f"Error fetching commits: {e}")

        dev_records = {}
        edge_rows = []
        dev_id_counter = 1

        for commit in commit_list:
            author_login = commit.author.login if commit.author else None
            if not author_login:
                continue
            if author_login not in dev_records:
                dev_records[author_login] = {
                    'dev_id': dev_id_counter,
                    'dev_name': author_login,
                    'dev_email': getattr(commit.author, 'email', '') if commit.author else '',
                    'dev_full': getattr(commit.author, 'name', author_login) if commit.author else author_login
                }
                dev_id_counter += 1
            # fetch detailed commit to get files
            try:
                detailed = repo.get_commit(commit.sha)
                for f in detailed.files:
                    filename_only = os.path.basename(f.filename)
                    file_ids = filename_map.get(filename_only, [])
                    for file_id in file_ids:
                        func_ids = file_to_funcs.get(file_id, [])
                        for func_id in func_ids:
                            edge_rows.append({
                                'dev_id': dev_records[author_login]['dev_id'],
                                'func_id': func_id,
                                'commit_sha': commit.sha
                            })
            except Exception as e:
                print(f"Failed to process commit {commit.sha}: {e}")
                continue

        developers_df = pd.DataFrame(list(dev_records.values())) if dev_records else pd.DataFrame(columns=['dev_id', 'dev_name', 'dev_email', 'dev_full'])
        dev_edges_df = pd.DataFrame(edge_rows).drop_duplicates().reset_index(drop=True) if edge_rows else pd.DataFrame(columns=['dev_id', 'func_id', 'commit_sha'])
        return developers_df, dev_edges_df
    

    
    def __format_dfs(self, cg_nodes, cg_edges, sg_nodes, sg_edges, imports, classes, imp_edges, hier_1, hier_2):
        """
        Formats the DataFrames for the knowledge graph.

        :param cg_nodes: DataFrame containing call graph nodes.
        :param sg_nodes: DataFrame containing semantic graph nodes.
        :param imports: DataFrame containing import edges.
        :return: Formatted DataFrames.
        """
        cg_nodes = cg_nodes.rename(columns={'func_id': 'ID'})
        cg_edges = cg_edges.rename(columns={'source_id': 'source', 'target_id': 'target'})
        sg_nodes = sg_nodes.rename(columns={'node_id': 'ID'})
        sg_edges = sg_edges.rename(columns={'source_id': 'source', 'target_id': 'target'})
        imports = imports.rename(columns={'import_id': 'ID'})
        
        imp_edges = imp_edges.rename(columns={'import_id': 'source', 'func_id': 'target'})
        hier_1 = hier_1.rename(columns={'source_id': 'source', 'target_id': 'target'})
        hier_2 = hier_2.rename(columns={'source_id': 'source', 'target_id': 'target'})

        cg_nodes['class_name'] = cg_nodes['combinedName'].apply(lambda x: x.split(".")[0] if "." in x else "")
        cg_nodes['function_name'] = cg_nodes['combinedName'].apply(lambda x: x.split(".")[1] if "." in x else x)

        cg_nodes['docstring'] = cg_nodes['docstring'].fillna("")

        return cg_nodes, cg_edges, sg_nodes, sg_edges, imports, imp_edges, hier_1, hier_2
    


    def __create_question_nodes(self, cluster_nodes):

        questions = pd.DataFrame([
            [0, "general"],
            [1, " bug report/issue/PR"],
            [2, "performance"],
            [3, "feature request"],
        ], columns=["ID", "type"])

        question_edges = []

        for _, row in cluster_nodes.iterrows():
            for question in range(len(questions)):
                question_edges.extend([
                    {"source": questions.iloc[question]["ID"], "target": row["ID"]},
                ])

        question_edges = pd.DataFrame(question_edges, columns=["source", "target"])

        return questions, question_edges








    def _hex_color_from_key(self, key: str) -> str:
        """
        Deterministic hex color from an arbitrary string (stable across runs).
        """
        h = hashlib.md5(key.encode("utf-8")).hexdigest()
        # use first 6 hex chars, but avoid too-dark colors by nudging channels
        r = int(h[0:2], 16)
        g = int(h[2:4], 16)
        b = int(h[4:6], 16)
        # lift very dark colors a bit
        r = int(0.5 * r + 64) if r < 64 else r
        g = int(0.5 * g + 64) if g < 64 else g
        b = int(0.5 * b + 64) if b < 64 else b
        return f"#{r:02x}{g:02x}{b:02x}"


    def _coerce_int_or_str(self, v) -> str:
        """
        Try to coerce to int (for clean IDs); fall back to str.
        """
        try:
            # Handle numpy types / floats that are whole numbers
            iv = int(round(float(v)))
            return str(iv)
        except Exception:
            return str(v)


    def _pick_source_target_cols(self, df) -> Tuple[str, str]:
        """
        Find best-fit source/target columns, tolerant of typos/variants.
        """
        # common variants and typos
        source_candidates = ["source", "sourrce", "src", "from", "start", "u", "left"]
        target_candidates = ["target", "dst", "to", "end", "v", "right"]

        cols = {c.lower(): c for c in df.columns}

        def find(cands):
            for c in cands:
                if c in cols:
                    return cols[c]
            # Also try regexy matches like anything ending with 'source'/'target'
            for c in df.columns:
                lc = c.lower()
                if any(re.search(rf"\b{cand}\b", lc) for cand in cands):
                    return c
            return None

        s_col = find(source_candidates)
        t_col = find(target_candidates)

        if s_col is None or t_col is None:
            # As a last resort, guess the first two numeric-ish columns
            numericish = [c for c in df.columns if c.lower() not in ("label", "title", "name")]
            if len(numericish) >= 2:
                return numericish[0], numericish[1]
            raise ValueError("Could not infer source/target columns in edges DataFrame.")

        return s_col, t_col


    def _pick_label(self, row: Dict[str, Any], node_type: str, max_len: int = 30) -> str:
        """
        Heuristic label for nodes. Tries useful columns first; falls back to ID.
        """
        keys_in_priority = [
            "label",
            "title",
            "name",
            f"{node_type}_label",
            f"{node_type}_title",
            f"{node_type}_name",
            "combinedName",
            "issue_title",
            "pr_title",
            "import_name",
            "code",
            "path",
            "file",
            "ID",
            "id",
        ]
        text = None
        for k in keys_in_priority:
            if k in row and row[k] not in (None, ""):
                text = str(row[k])
                break

        if text is None:
            # try the first non-NaN, non-ID column
            for k, v in row.items():
                if k.lower() not in ("id",) and v not in (None, ""):
                    text = str(v)
                    break

        if text is None:
            text = str(row.get("ID", row.get("id", "")))

        # trim long texts
        text = text.strip().replace("\n", " ")
        prefix = f"[{node_type.upper()}] "
        if len(text) > max_len:
            text = text[:max_len] + "..."
        return prefix + text


    def _node_prefix(self, node_type: str) -> str:
        """
        Prefix used in node IDs to keep namespaces clear.
        """
        return node_type.upper()


    def _node_id(self, node_type: str, raw_id: Any) -> str:
        return f"{self._node_prefix(node_type)}_{self._coerce_int_or_str(raw_id)}"


    def _edge_types_from_key(self, edge_key: str) -> Tuple[str, Optional[str]]:
        """
        Convert a key like 'function_edges' -> ('function', None)
        or 'cluster_function_edges' -> ('cluster', 'function').
        """
        assert edge_key.endswith("_edges")
        core = edge_key[: -len("_edges")]
        parts = core.split("_")
        if len(parts) == 1:
            return parts[0], None

        return parts[0], parts[-1]<|MERGE_RESOLUTION|>--- conflicted
+++ resolved
@@ -106,20 +106,11 @@
             project_language=project_language
         )
 
-<<<<<<< HEAD
-        # Get repository issues, pull requests, artifacts and actions
-        cluster_nodes, cluster_edges, cluster_df = self.__cluster_function_nodes(cg_nodes)
-        # cluster_nodes = pd.DataFrame(columns=['ID', 'summary'])
-        ensemble_cluster_nodes, ensemble_cluster_edges = self.__create_ensemble_clusters(cg_edges, cg_nodes, cluster_df) 
-        issues = self.__get_repo_issues(self.repository)
-=======
         
         # Semantic clustering
         if semantic_clustering:
-            cluster_nodes, cluster_edges = self.__cluster_function_nodes(cg_nodes)
-            ensemble_cluster_nodes, ensemble_cluster_edges = self.__create_ensemble_clusters(cg_edges, cg_nodes, cluster_nodes) 
-            # ensemble_cluster_nodes = pd.DataFrame(columns=['ID', 'summary'])
-            # ensemble_cluster_edges = pd.DataFrame(columns=['source', 'target'])
+            cluster_nodes, cluster_edges, cluster_df = self.__cluster_function_nodes(cg_nodes)
+            ensemble_cluster_nodes, ensemble_cluster_edges = self.__create_ensemble_clusters(cg_edges, cg_nodes, cluster_df) 
             print('Function nodes clustered.')
         else:
             # Skip clustering
@@ -134,7 +125,6 @@
              issues = pd.DataFrame(columns=['ID', 'issue_title', 'issue_body', 'issue_labels', 'issue_state'])
         else:
             issues = self.__get_repo_issues(self.repository, num_of_issues=num_of_issues, scrape_comments=scrape_comments)
->>>>>>> 66f0762f
         print('Issues scraped.')
 
         # PRs
@@ -939,8 +929,6 @@
         return imports, imp_edges
 
 
-<<<<<<< HEAD
-=======
 
     def __create_file_connection_edges(
         self, 
@@ -1167,7 +1155,6 @@
 
 
 
->>>>>>> 66f0762f
     def __cluster_function_nodes(self, cg_nodes):
         """
         Clusters function nodes based on their names using semantic clustering.
